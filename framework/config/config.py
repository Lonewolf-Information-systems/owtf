--- conflicted
+++ resolved
@@ -73,6 +73,8 @@
         self.error_handler = None
         self.target = None
         self.Config = None
+        self.db_plugin = None
+        self.worklist_manager = None
         self.initialize_attributes()
         # key can consist alphabets, numbers, hyphen & underscore.
         self.SearchRegex = re.compile(
@@ -90,6 +92,9 @@
         self.resource = self.get_component("resource")
         self.error_handler = self.get_component("error_handler")
         self.target = self.get_component("target")
+        self.db_plugin = self.get_component("db_plugin")
+        self.worklist_manager = self.get_component("worklist_manager")
+
 
     def initialize_attributes(self):
         self.Config = defaultdict(list)  # General configuration information.
@@ -137,7 +142,7 @@
         Add plugins and targets to worklist
         """
         if len(target_urls) != 0:
-            targets = self.Core.DB.Target.GetTargetConfigs({
+            targets = self.target.GetTargetConfigs({
                 "target_url": target_urls})
             if options["OnlyPlugins"] is None:
                 filter_data = {
@@ -146,9 +151,9 @@
                 }
             else:
                 filter_data = {"code": options["OnlyPlugins"]}
-            plugins = self.Core.DB.Plugin.GetAll(filter_data)
+            plugins = self.db_plugin.GetAll(filter_data)
             force_overwrite = options["Force_Overwrite"]
-            self.Core.DB.Worklist.add_work(
+            self.worklist_manager.add_work(
                 targets,
                 plugins,
                 force_overwrite=force_overwrite)
@@ -166,12 +171,8 @@
         added_targets = []
         for target in scope:
             try:
-<<<<<<< HEAD
                 self.target.AddTarget(target)
-=======
-                self.Core.DB.Target.AddTarget(target)
                 added_targets.append(target)
->>>>>>> 297e0f0d
             except DBIntegrityException:
                 cprint(target + " already exists in DB")
             except UnresolvableTargetException as e:
@@ -317,11 +318,7 @@
             self.Get('OUTPUT_PATH') + "/index.html")
 
         if not self.Get('SIMULATION'):
-<<<<<<< HEAD
-            FileOperations.create_missing_dirs(self.Get('HOST_OUTPUT'))
-=======
-            self.Core.CreateMissingDirs(self.Get('host_output'))
->>>>>>> 297e0f0d
+            FileOperations.create_missing_dirs(self.Get('host_output'))
 
         # URL Analysis DBs
         # URL DBs: Distintion between vetted, confirmed-to-exist, in
