--- conflicted
+++ resolved
@@ -286,7 +286,6 @@
                                                 service = 'http_rpc'
                             self.Set(service.upper()+"_PORT_NUMBER",Port)
                                 
-<<<<<<< HEAD
             Port = '80'
             if 'https' == URLScheme:
                 Port = '443'
@@ -375,7 +374,13 @@
         return self.GetFileName('TRANSACTION_LOG_HTML', Partial)
     
     def GetPortWaves(self):
-        return self.Get('PORTWAVES')    
+        return self.Get('PORTWAVES')
+    
+    def GetProcessPerCore(self):
+        return self.Get('PROCESS_PER_CORE')
+        
+    def GetMinRam(self):
+        return self.Get('MIN_RAM_NEEDED')    
 
     def GetTXTTransacLog(self, Partial = False):
         return self.GetFileName('TRANSACTION_LOG_TXT', Partial)
@@ -494,220 +499,4 @@
     def Show(self):
         cprint("Configuration settings")
         for k, v in self.GetConfig().items():
-            cprint(str(k)+" => "+str(v))
-=======
-			Port = '80'
-			if 'https' == URLScheme:
-				Port = '443'
-		else: # Port found by urlparse:
-			Port = str(ParsedURL.port)
-		#\print "Port=" + Port
-		Host = ParsedURL.hostname
-		HostPath = ParsedURL.hostname + ParsedURL.path
-		#protocol, crap, host = TargetURL.split('/')[0:3]
-		#DotChunks = TargetURL.split(':')
-		#URLScheme = DotChunks[0]
-		#Port = '80'
-		#if len(DotChunks) == 2: # Case: http://myhost.com -> Derive port from http / https
-		#	if 'https' == URLScheme:
-		#		Port = '443'	
-		#else: # Derive port from ":xyz" URL part
-		#	Port = DotChunks[2].split('/')[0]
-		self.Set('HOST_PATH',HostPath) # Needed for google resource search
-		self.Set('URL_SCHEME', URLScheme) # Some tools need this!
-		self.Set('PORT_NUMBER', Port) # Some tools need this!
-		self.Set('HOST_NAME', Host) # Set the top URL
-		self.Set('HOST_IP', self.GetIPFromHostname(self.Get('HOST_NAME')))
-		self.Set('IP_URL', self.Get('TARGET_URL').replace(self.Get('HOST_NAME'), self.Get('HOST_IP')))
-		self.Set('TOP_DOMAIN', self.Get('HOST_NAME'))
-		HostnameChunks = self.Get('HOST_NAME').split('.')
-		if self.IsHostNameNOTIP() and len(HostnameChunks) > 2:
-			self.Set('TOP_DOMAIN', '.'.join(HostnameChunks[1:])) #Get "example.com" from "www.example.com"
-		self.Set('TOP_URL', Protocol+"://" + Host + ":" + Port) # Set the top URL
-
-	def DeriveOutputSettingsFromURL(self, TargetURL):
-		self.Set('HOST_OUTPUT', self.Get('OUTPUT_PATH')+"/"+self.Get('HOST_IP')) # Set the output directory
-		self.Set('PORT_OUTPUT', self.Get('HOST_OUTPUT')+"/"+self.Get('PORT_NUMBER')) # Set the output directory
-		URLInfoID = TargetURL.replace('/','_').replace(':','')
-		self.Set('URL_OUTPUT', self.Get('PORT_OUTPUT')+"/"+URLInfoID+"/") # Set the URL output directory (plugins will save their data here)
-		self.Set('PARTIAL_URL_OUTPUT_PATH', self.Get('URL_OUTPUT')+'partial') # Set the partial results path
-		self.Set('PARTIAL_REPORT_REGISTER', self.Get('PARTIAL_URL_OUTPUT_PATH')+"/partial_report_register.txt")
-
-		# Tested in FF 8: Different directory = Different localStorage!! -> All localStorage-dependent reports must be on the same directory
-		self.Set('HTML_DETAILED_REPORT_PATH', self.Get('OUTPUT_PATH')+"/"+URLInfoID+".html") # IMPORTANT: For localStorage to work Url reports must be on the same directory
-		self.Set('URL_REPORT_LINK_PATH', self.Get('OUTPUT_PATH')+"/index.html") # IMPORTANT: For localStorage to work Url reports must be on the same directory
-
-		if not self.Get('SIMULATION'):
-			self.Core.CreateMissingDirs(self.Get('HOST_OUTPUT'))
-
-		# URL Analysis DBs
-		# URL DBs: Distintion between vetted, confirmed-to-exist, in transaction DB URLs and potential URLs
-		self.InitHTTPDBs(self.Get('URL_OUTPUT'))
-
-	def InitHTTPDBs(self, DBPath):
-		self.Set('TRANSACTION_LOG_TXT', DBPath+'transaction_log.txt') # Set the Transaction database
-		self.Set('TRANSACTION_LOG_HTML', DBPath+'transaction_log.html') 
-		self.Set('TRANSACTION_LOG_TRANSACTIONS', DBPath+'transactions/') # directory to store full requests
-		self.Set('TRANSACTION_LOG_REQUESTS', DBPath+'transactions/requests/') # directory to store full requests
-		self.Set('TRANSACTION_LOG_RESPONSE_HEADERS', DBPath+'transactions/response_headers/') # directory to store full requests
-		self.Set('TRANSACTION_LOG_RESPONSE_BODIES', DBPath+'transactions/response_bodies/') # directory to store full requests
-		self.Set('TRANSACTION_LOG_FILES', DBPath+'files/') # directory to store downloaded files
-
-		DBPath = DBPath+"db/"
-		self.Set('HTMLID_DB', DBPath+'htmlid.txt') # Stores the max html element id to ensure unique ids in forms, etc
-		self.Set('ALL_URLS_DB', DBPath+'all_urls.txt') # All URLs in scope without errors
-		self.Set('ERROR_URLS_DB', DBPath+'error_urls.txt') # URLs that produce errors (404, etc)
-		self.Set('FILE_URLS_DB', DBPath+'file_urls.txt') # URL for files
-		self.Set('IMAGE_URLS_DB', DBPath+'image_urls.txt') # URLs for images
-		self.Set('FUZZABLE_URLS_DB', DBPath+'fuzzable_urls.txt') # Potentially fuzzable URLs
-		self.Set('EXTERNAL_URLS_DB', DBPath+'external_urls.txt') # Out of scope URLs
-
-		self.Set('POTENTIAL_ALL_URLS_DB', DBPath+'potential_urls.txt') # All seen URLs
-		# POTENTIAL_ERROR_URLS is never used in the DB but helps simplify the code (vetted urls more similar to potential urls)
-		self.Set('POTENTIAL_ERROR_URLS_DB', DBPath+'potential_error_urls.txt') # URLs that produce errors (404, etc) - NOT USED
-		self.Set('POTENTIAL_FILE_URLS_DB', DBPath+'potential_file_urls.txt') # URL for files
-		self.Set('POTENTIAL_IMAGE_URLS_DB', DBPath+'potential_image_urls.txt') # URLs for images 
-		self.Set('POTENTIAL_FUZZABLE_URLS_DB', DBPath+'potential_fuzzable_urls.txt') # Potentially fuzzable URLs
-		self.Set('POTENTIAL_EXTERNAL_URLS_DB', DBPath+'potential_external_urls.txt') # Out of scope URLs
-
-	def DeriveConfigFromURL(self, TargetURL,Options): # Basic configuration tweaks to make things simpler for the plugins
-		self.DeriveURLSettings(TargetURL,Options)
-		self.DeriveOutputSettingsFromURL(TargetURL)
-
-	def GetFileName(self, Setting, Partial = False):
-		Path = self.Get(Setting)
-		if Partial:
-			return Path.split("/")[-1]
-		return Path
-
-	def GetHTMLTransacLog(self, Partial = False):
-		return self.GetFileName('TRANSACTION_LOG_HTML', Partial)
-	
-	def GetPortWaves(self):
-		return self.Get('PORTWAVES')
-       
-        def GetProcessPerCore(self):
-            return self.Get('PROCESS_PER_CORE')
-        
-        def GetMinRam(self):
-            return self.Get('MIN_RAM_NEEDED')    	
-
-	def GetTXTTransacLog(self, Partial = False):
-		return self.GetFileName('TRANSACTION_LOG_TXT', Partial)
-
-	def IsHostNameNOTIP(self):
-		return self.Get('HOST_NAME') != self.Get('HOST_IP') # Host
-
-	def GetIPFromHostname(self, Hostname):
-		IP = ''
-		for Socket in [ socket.AF_INET, socket.AF_INET6 ]: # IP validation based on @marcwickenden's pull request, thanks!
-			try:
-				socket.inet_pton(Socket, Hostname)
-				IP = Hostname
-				break
-			except socket.error: continue
-		if not IP:
-			try: IP = socket.gethostbyname(Hostname)
-			except socket.gaierror: self.Core.Error.FrameworkAbort("Cannot resolve Hostname: "+Hostname)
-
-		ipchunks = IP.strip().split("\n")
-		AlternativeIPs = []
-		if len(ipchunks) > 1:
-			IP = ipchunks[0]
-			cprint(Hostname+" has several IP addresses: ("+", ".join(ipchunks)[0:-3]+"). Choosing first: "+IP+"")
-			AlternativeIPs = ipchunks[1:]
-		self.Set('ALTERNATIVE_IPS', AlternativeIPs)
-		IP = IP.strip()
-		self.Set('INTERNAL_IP', self.Core.IsIPInternal(IP))
-		cprint("The IP address for "+Hostname+" is: '"+IP+"'")
-		return IP
-
-	def GetAll(self, Key): # Retrieves a config setting value on all target configurations
-		Matches = []
-		PreviousTarget = self.Target
-		for Target, Config in self.TargetConfig.items():
-			self.SetTarget(Target)
-			Value = self.Get(Key)
-			if Value not in Matches: # Avoid duplicates
-				Matches.append(Value)
-		self.Target = PreviousTarget
-		return Matches
-
-	def IsSet(self, Key):
-		Key = self.PadKey(Key)
-		Config = self.GetConfig()
-		for Type in CONFIG_TYPES:
-			if Key in Config[Type]:
-				return True
-		return False
-
-	def GetKeyValue(self, Key):
-		Config = self.GetConfig() # Gets the right config for target / general
-		for Type in CONFIG_TYPES:
-			if Key in Config[Type]:
-				return Config[Type][Key]
-
-	def PadKey(self, Key):
-		return REPLACEMENT_DELIMITER+Key+REPLACEMENT_DELIMITER # Add delimiters
-
-	def StripKey(self, Key):
-		return Key.replace(REPLACEMENT_DELIMITER, '')
-
-	def Get(self, Key): # Transparently gets config info from Target or General
-		try:
-			Key = self.PadKey(Key)
-			return self.GetKeyValue(Key)
-		except KeyError:
-			Message = "The configuration item: '"+Key+"' does not exist!"
-			self.Core.Error.Add(Message)
-			raise PluginAbortException(Message) # Raise plugin-level exception to move on to next plugin
-
-	def GetAsPartialPath(self, Key): # Convenience wrapper
-		return self.Core.GetPartialPath(self.Get(Key))
-
-	def GetAsList(self, KeyList):
-		ValueList = []
-		for Key in KeyList:
-			ValueList.append(self.Get(Key))
-		return ValueList
-
-	def GetHeaderList(self, Key):
-		return self.Get(Key).split(',')
-
-	def SetForTarget(self, Type, Key, Value, Target):
-		#print str(self.TargetConfig)
-		#print "Trying .. self.TargetConfig["+Target+"]["+Key+"] = "+Value+" .."
-		self.TargetConfig[Target][Type][Key] = Value
-
-	def SetGeneral(self, Type, Key, Value):
-		#print str(self.Config)
-		self.Config[Type][Key] = Value
-
-	def Set(self, Key, Value): # Transparently set config items in Target-specific or General config
-		Key = REPLACEMENT_DELIMITER+Key+REPLACEMENT_DELIMITER # Store config in "replacement mode", that way we can multiple-replace the config on resources, etc
-		Type = 'other'
-		if isinstance(Value, str): # Only when value is a string, store in replacements config 
-			Type = 'string'
-		if self.Target == None:
-			return self.SetGeneral(Type, Key, Value)
-		return self.SetForTarget(Type, Key, Value, self.Target)
-
-	def GetReplacementDict(self):
-		return self.GetConfig()['string']
-
-	def __getitem__(self, Key):
-		return self.Get(Key)
-
-	def __setitem__(self, Key, Value):
-		return self.Set(Key, Value)
-
-	def GetConfig(self):
-		if self.Target == None:
-			return self.Config
-		return self.TargetConfig[self.Target]
-
-	def Show(self):
-		cprint("Configuration settings")
-		for k, v in self.GetConfig().items():
-			cprint(str(k)+" => "+str(v))
->>>>>>> 102e03c2
+            cprint(str(k)+" => "+str(v))