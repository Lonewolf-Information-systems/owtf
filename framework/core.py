--- conflicted
+++ resolved
@@ -346,10 +346,6 @@
             except AttributeError: # DB not instantiated yet!
                 cprint("OWTF finished: No time to report anything! :P")
             finally:
-<<<<<<< HEAD
-=======
-
->>>>>>> a5cf6e69
                 if self.ProxyMode:
                     try:
                         cprint("Stopping inbound proxy processes and cleaning up, Please wait!")
