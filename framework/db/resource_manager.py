--- conflicted
+++ resolved
@@ -6,7 +6,6 @@
 import os
 from framework.utils import FileOperations
 
-<<<<<<< HEAD
 
 class ResourceDB(BaseComponent, ResourceInterface):
 
@@ -18,27 +17,20 @@
         self.db_config = self.get_component("db_config")
         self.target = self.get_component("target")
         self.db = self.get_component("db")
-        self.ResourceDBSession = self.db.CreateScopedSession(self.config.FrameworkConfigGetDBPath("RESOURCE_DB_PATH"), models.ResourceBase)
         self.LoadResourceDBFromFile(self.config.FrameworkConfigGet("DEFAULT_RESOURCES_PROFILE"))
-=======
-class ResourceDB(object):
-    def __init__(self, Core):
-        self.Core = Core
-        self.LoadResourceDBFromFile(self.Core.Config.FrameworkConfigGet("DEFAULT_RESOURCES_PROFILE"))
->>>>>>> 297e0f0d
 
     def LoadResourceDBFromFile(self, file_path): # This needs to be a list instead of a dictionary to preserve order in python < 2.7
         cprint("Loading Resources from: " + file_path + " ..")
         resources = self.GetResourcesFromFile(file_path)
         # Delete all old resources which are not edited by user
         # because we may have updated the resource
-        self.Core.DB.session.query(models.Resource).filter_by(dirty=False).delete()
+        self.db.session.query(models.Resource).filter_by(dirty=False).delete()
         # resources = [(Type, Name, Resource), (Type, Name, Resource),]
         for Type, Name, Resource in resources:
             # Need more filtering to avoid duplicates
-            if not self.Core.DB.session.query(models.Resource).filter_by(resource_type = Type, resource_name = Name, resource = Resource).all():
-                self.Core.DB.session.add(models.Resource(resource_type = Type, resource_name = Name, resource = Resource))
-        self.Core.DB.session.commit()
+            if not self.db.session.query(models.Resource).filter_by(resource_type = Type, resource_name = Name, resource = Resource).all():
+                self.db.session.add(models.Resource(resource_type = Type, resource_name = Name, resource = Resource))
+        self.db.session.commit()
 
     def GetResourcesFromFile(self, resource_file):
         resources = []
@@ -61,7 +53,7 @@
         return configuration
 
     def GetRawResources(self, ResourceType):
-        filter_query = self.Core.DB.session.query(models.Resource.resource_name, models.Resource.resource).filter_by(resource_type = ResourceType)
+        filter_query = self.db.session.query(models.Resource.resource_name, models.Resource.resource).filter_by(resource_type = ResourceType)
         # Sorting is necessary for working of ExtractURLs, since it must run after main command, so order is imp
         sort_query = filter_query.order_by(models.Resource.id)
         raw_resources = sort_query.all()
@@ -76,7 +68,7 @@
         return resources
 
     def GetRawResourceList(self, ResourceList):
-        raw_resources = self.Core.DB.session.query(models.Resource.resource_name, models.Resource.resource).filter(models.Resource.resource_type.in_(ResourceList)).all()
+        raw_resources = self.db.session.query(models.Resource.resource_name, models.Resource.resource).filter(models.Resource.resource_type.in_(ResourceList)).all()
         return raw_resources
 
     def GetResourceList(self, ResourceTypeList):
@@ -84,10 +76,5 @@
         raw_resources = self.GetRawResourceList(ResourceTypeList)
         resources = []
         for name, resource in raw_resources:
-<<<<<<< HEAD
             resources.append([name, self.config.MultipleReplace(resource, replacement_dict)])
-        return resources
-=======
-            resources.append([name, self.Core.Config.MultipleReplace(resource, replacement_dict)])
-        return resources
->>>>>>> 297e0f0d
+        return resources