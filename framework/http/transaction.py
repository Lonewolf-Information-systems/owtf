--- conflicted
+++ resolved
@@ -104,21 +104,11 @@
         #self.ResponseHeaders = ResponseHeaders.split("\n")
         self.ResponseHeaders = ResponseHeaders
         self.ResponseContents = ResponseBody
-<<<<<<< HEAD
-        if isinstance(self.GetResponseHeaders(), unicode):
-            for header in self.GetResponseHeaders().split("\r\n"):
-                if header.startswith("Set-Cookie"):
-                    self.CookieString = header[len("Set-Cookie")+1:].strip()
-                    break
-        else:
-            self.CookieString = self.GetResponseHeaders().getheader('Set-Cookie')
-=======
         cookies_list = []
         for header in self.ResponseHeaders.split('\n'):
             if header.split(':',1)[0].strip() == "Set-Cookie":
                 cookies_list.append(header.split(':',1)[-1].strip())
         self.CookieString = ','.join(cookies_list)
->>>>>>> 5ba370f0
 
     def SetError(self, ErrorMessage): # Only called for unknown errors, 404 and other HTTP stuff handled on self.SetResponse
         self.ResponseContents = ErrorMessage
