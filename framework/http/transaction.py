--- conflicted
+++ resolved
@@ -33,13 +33,8 @@
 
 import cgi
 import logging
-<<<<<<< HEAD
 import StringIO
 import gzip,zlib
-
-
-=======
->>>>>>> 9434b700
 from httplib import responses as response_messages
 
 from framework import timer
