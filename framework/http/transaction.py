#!/usr/bin/env python
'''
owtf is an OWASP+PTES-focused try to unite great tools and facilitate pen testing
Copyright (c) 2011, Abraham Aranguren <name.surname@gmail.com> Twitter: @7a_ http://7-a.org
All rights reserved.

Redistribution and use in source and binary forms, with or without
modification, are permitted provided that the following conditions are met:
    * Redistributions of source code must retain the above copyright
      notice, this list of conditions and the following disclaimer.
    * Redistributions in binary form must reproduce the above copyright
      notice, this list of conditions and the following disclaimer in the
      documentation and/or other materials provided with the distribution.
    * Neither the name of the copyright owner nor the
      names of its contributors may be used to endorse or promote products
      derived from this software without specific prior written permission.

THIS SOFTWARE IS PROVIDED BY THE COPYRIGHT HOLDERS AND CONTRIBUTORS "AS IS" AND
ANY EXPRESS OR IMPLIED WARRANTIES, INCLUDING, BUT NOT LIMITED TO, THE IMPLIED
WARRANTIES OF MERCHANTABILITY AND FITNESS FOR A PARTICULAR PURPOSE ARE
DISCLAIMED. IN NO EVENT SHALL THE COPYRIGHT OWNER OR CONTRIBUTORS BE LIABLE FOR ANY
DIRECT, INDIRECT, INCIDENTAL, SPECIAL, EXEMPLARY, OR CONSEQUENTIAL DAMAGES
(INCLUDING, BUT NOT LIMITED TO, PROCUREMENT OF SUBSTITUTE GOODS OR SERVICES;
LOSS OF USE, DATA, OR PROFITS; OR BUSINESS INTERRUPTION) HOWEVER CAUSED AND ON
ANY THEORY OF LIABILITY, WHETHER IN CONTRACT, STRICT LIABILITY, OR TORT
(INCLUDING NEGLIGENCE OR OTHERWISE) ARISING IN ANY WAY OUT OF THE USE OF THIS
SOFTWARE, EVEN IF ADVISED OF THE POSSIBILITY OF SUCH DAMAGE.

HTTP_Transaction is a container of useful HTTP Transaction information to simplify code both in the framework and the plugins
'''
from framework import timer
from framework.http.cookies import cookie_factory
from framework.lib.general import *
from httplib import responses as response_messages
import cgi
import logging

class HTTP_Transaction:
<<<<<<< HEAD
	def __init__(self, Timer):
		self.Timer = Timer
		self.New = False

	def ScopeToStr(self):
		return str(self.IsInScope)[0]
	
	def InScope(self):
		return self.IsInScope

	def Start(self, URL, Data, Method, IsInScope):
		self.IsInScope = IsInScope
		self.StartRequest()
		self.URL = URL
		self.InitData(Data)
		self.Method = DeriveHTTPMethod(Method, Data)
		self.Found = None
		self.RawRequest = ''
		self.ResponseHeaders = []
		self.Status = ''
		self.ID = '' 
		self.HTMLLinkToID = ''
		self.New = True # Flag new transaction

	def InitData(self, Data):
		self.Data = Data
		if self.Data == None:
			self.Data = '' # This simplifies other code later, no need to cast to str if None, etc

	def StartRequest(self):
		self.Timer.StartTimer('Request')
		self.Time = self.TimeHuman = ''

	def EndRequest(self):
		self.Time = str(self.Timer.GetElapsedTime('Request'))
		self.TimeHuman = self.Timer.GetTimeAsStr(self.Time)

	def SetTransaction(self, Found, Request, Response): # Response can be "Response" for 200 OK or "Error" for everything else, we don't care here
		if self.URL != Response.url:
			if Response.code not in [ 302, 301 ]: # No way, error in hook
				self.Status = str(302)+" Found" # Mark as a redirect, dirty but more accurate than 200 :P
				self.Status += " --Redirect--> "+str(Response.code)+" "+Response.msg 
			if self.URL.split(':')[0] != Response.url.split(':')[0]: # Redirect differs in schema (i.e. https instead of http)
				pass
				#self.IsInScope = False --> Breaks links, to be fixed in some next release
			self.URL = Response.url
		else:
			self.Status = str(Response.code)+" "+Response.msg
		self.RawRequest = Request
		self.Found = Found
		self.ResponseHeaders = Response.headers
		#p(self.ResponseHeaders)
		self.ResponseContents = Response.read()
		self.EndRequest()

	def SetTransactionFromDB(self, IndexRec, Request, ResponseHeaders, ResponseBody):
		self.New = False # Flag NOT new transaction
		self.Time = IndexRec['Time']
		self.TimeHuman = IndexRec['TimeHuman']
		self.Status = IndexRec['Status']
		self.Found = (self.Status == "200 OK")
		self.Method = IndexRec['Method']
		self.URL = IndexRec['URL']
		self.Data = IndexRec['Data']
		self.RawRequest = Request
		#self.ResponseHeaders = ResponseHeaders.split("\n")
		self.ResponseHeaders = ResponseHeaders
		self.ResponseContents = ResponseBody

	def SetError(self, ErrorMessage): # Only called for unknown errors, 404 and other HTTP stuff handled on self.SetResponse
		self.ResponseContents = ErrorMessage
		self.EndRequest()

	def SetID(self, ID, HTMLLinkToID):
		self.ID = ID
		self.HTMLLinkToID = HTMLLinkToID
		if self.New: # Only for new transactions, not when retrieved from DB, etc
			log("New owtf HTTP Transaction: "+" - ".join([self.ID, self.TimeHuman, self.Status, self.Method, self.URL]))

	def GetHTMLLink(self, LinkName = ''):
		if '' == LinkName:
			LinkName = "Transaction "+self.ID
		return self.HTMLLinkToID.replace('@@@PLACE_HOLDER@@@', LinkName)

	def GetHTMLLinkWithTime(self, LinkName = ''):
		return self.GetHTMLLink(LinkName)+" ("+self.TimeHuman+")"

	def GetRawEscaped(self):
		return "<pre>"+cgi.escape(self.GetRaw())+"</pre>"

	def GetRaw(self):
		return self.GetRawRequest()+"\n\n"+self.GetRawResponse()

	def GetRawRequest(self):
		return self.RawRequest

	def GetStatus(self, WithStatus = True):
		Status = ''
		if WithStatus:
			Status = self.Status+"\n"
		return Status

	def GetCookies(self): # Returns a list of easy to use Cookie objects to avoid parsing string each time, etc
		return cookie_factory.CookieFactory().CreateCookiesFromStr(self.GetResponseHeaders().getheader('Set-Cookie'))

	def GetResponseHeaders(self):
		return self.ResponseHeaders

	def GetRawResponse(self, WithStatus = True):
		return self.GetStatus(WithStatus)+str(self.ResponseHeaders)+"\n\n"+self.ResponseContents

	def GetRawResponseHeaders(self, WithStatus = True):
		return self.GetStatus(WithStatus)+str(self.ResponseHeaders)

	def GetRawResponseBody(self):
		return self.ResponseContents
=======
    def __init__(self, Timer):
        self.Timer = Timer
        self.New = False

    def ScopeToStr(self):
        return str(self.IsInScope)[0]
    
    def InScope(self):
        return self.IsInScope

    def Start(self, URL, Data, Method, IsInScope):
        self.IsInScope = IsInScope
        self.StartRequest()
        self.URL = URL
        self.InitData(Data)
        self.Method = DeriveHTTPMethod(Method, Data)
        self.Found = None
        self.RawRequest = ''
        self.ResponseHeaders = []
        self.Status = ''
        self.ID = '' 
        self.HTMLLinkToID = ''
        self.New = True # Flag new transaction

    def InitData(self, Data):
        self.Data = Data
        if self.Data == None:
            self.Data = '' # This simplifies other code later, no need to cast to str if None, etc

    def StartRequest(self):
        self.Timer.StartTimer('Request')
        self.Time = self.TimeHuman = ''

    def EndRequest(self):
        self.Time = str(self.Timer.GetElapsedTime('Request'))
        self.TimeHuman = self.Timer.GetTimeAsStr(self.Time)

    def SetTransaction(self, Found, Request, Response): # Response can be "Response" for 200 OK or "Error" for everything else, we don't care here
        if self.URL != Response.url:
            if Response.code not in [ 302, 301 ]: # No way, error in hook
                self.Status = str(302)+" Found" # Mark as a redirect, dirty but more accurate than 200 :P
                self.Status += " --Redirect--> "+str(Response.code)+" "+Response.msg 
            if self.URL.split(':')[0] != Response.url.split(':')[0]: # Redirect differs in schema (i.e. https instead of http)
                pass
                #self.IsInScope = False --> Breaks links, to be fixed in some next release
            self.URL = Response.url
        else:
            self.Status = str(Response.code)+" "+Response.msg
        self.RawRequest = Request
        self.Found = Found
        self.ResponseHeaders = Response.headers
        #p(self.ResponseHeaders)
        self.ResponseContents = Response.read()
        self.EndRequest()

    def SetTransactionFromDB(self, IndexRec, Request, ResponseHeaders, ResponseBody):
        self.New = False # Flag NOT new transaction
        self.Time = IndexRec['Time']
        self.TimeHuman = IndexRec['TimeHuman']
        self.Status = IndexRec['Status']
        self.Found = (self.Status == "200 OK")
        self.Method = IndexRec['Method']
        self.URL = IndexRec['URL']
        self.Data = IndexRec['Data']
        self.RawRequest = Request
        #self.ResponseHeaders = ResponseHeaders.split("\n")
        self.ResponseHeaders = ResponseHeaders
        self.ResponseContents = ResponseBody
        self.CookieString = self.GetResponseHeaders().getheader('Set-Cookie')

    def SetError(self, ErrorMessage): # Only called for unknown errors, 404 and other HTTP stuff handled on self.SetResponse
        self.ResponseContents = ErrorMessage
        self.EndRequest()

    def SetID(self, ID, HTMLLinkToID):
        self.ID = ID
        self.HTMLLinkToID = HTMLLinkToID
        if self.New: # Only for new transactions, not when retrieved from DB, etc
            log = logging.getLogger('general')
            log.info("New owtf HTTP Transaction: "+" - ".join([self.ID, self.TimeHuman, self.Status, self.Method, self.URL]))

    def GetHTMLLink(self, LinkName = ''):
        if '' == LinkName:
            LinkName = "Transaction "+self.ID
        return self.HTMLLinkToID.replace('@@@PLACE_HOLDER@@@', LinkName)

    def GetHTMLLinkWithTime(self, LinkName = ''):
        return self.GetHTMLLink(LinkName)+" ("+self.TimeHuman+")"

    def GetRawEscaped(self):
        return "<pre>"+cgi.escape(self.GetRaw())+"</pre>"

    def GetRaw(self):
        return self.GetRawRequest()+"\n\n"+self.GetRawResponse()

    def GetRawRequest(self):
        return self.RawRequest

    def GetStatus(self, WithStatus = True):
        Status = ''
        if WithStatus:
            Status = self.Status+"\n"
        return Status

    def GetCookies(self): # Returns a list of easy to use Cookie objects to avoid parsing string each time, etc
        return cookie_factory.CookieFactory().CreateCookiesFromStr(self.CookieString)

    def GetResponseHeaders(self):
        return self.ResponseHeaders

    def GetRawResponse(self, WithStatus = True):
        return self.GetStatus(WithStatus)+str(self.ResponseHeaders)+"\n\n"+self.ResponseContents

    def GetRawResponseHeaders(self, WithStatus = True):
        return self.GetStatus(WithStatus)+str(self.ResponseHeaders)

    def GetRawResponseBody(self):
        return self.ResponseContents
        
    def ImportProxyRequestResponse(self, request, response):
        self.IsInScope = request.in_scope
        self.URL = request.url
        self.InitData(request.body)
        self.Method = request.method
        self.Status = str(response.code) + " " + response_messages[int(response.code)]
        self.RawRequest = request.raw_request
        self.ResponseHeaders = response.header_string
        self.ResponseContents = response.body
        self.Time = str(response.request_time)
        self.TimeHuman = self.Timer.GetTimeAsStr(self.Time)
        self.Found = (self.Status == "200 OK")
        # Cookie string for GetCookies method
        cookies_list = []
        for name, value in response.headers.iteritems():
            if name == "Set-Cookie":
                cookies_list.append(value.strip())
        self.CookieString = ','.join(cookies_list)        
>>>>>>> f31be436
<|MERGE_RESOLUTION|>--- conflicted
+++ resolved
@@ -36,124 +36,6 @@
 import logging
 
 class HTTP_Transaction:
-<<<<<<< HEAD
-	def __init__(self, Timer):
-		self.Timer = Timer
-		self.New = False
-
-	def ScopeToStr(self):
-		return str(self.IsInScope)[0]
-	
-	def InScope(self):
-		return self.IsInScope
-
-	def Start(self, URL, Data, Method, IsInScope):
-		self.IsInScope = IsInScope
-		self.StartRequest()
-		self.URL = URL
-		self.InitData(Data)
-		self.Method = DeriveHTTPMethod(Method, Data)
-		self.Found = None
-		self.RawRequest = ''
-		self.ResponseHeaders = []
-		self.Status = ''
-		self.ID = '' 
-		self.HTMLLinkToID = ''
-		self.New = True # Flag new transaction
-
-	def InitData(self, Data):
-		self.Data = Data
-		if self.Data == None:
-			self.Data = '' # This simplifies other code later, no need to cast to str if None, etc
-
-	def StartRequest(self):
-		self.Timer.StartTimer('Request')
-		self.Time = self.TimeHuman = ''
-
-	def EndRequest(self):
-		self.Time = str(self.Timer.GetElapsedTime('Request'))
-		self.TimeHuman = self.Timer.GetTimeAsStr(self.Time)
-
-	def SetTransaction(self, Found, Request, Response): # Response can be "Response" for 200 OK or "Error" for everything else, we don't care here
-		if self.URL != Response.url:
-			if Response.code not in [ 302, 301 ]: # No way, error in hook
-				self.Status = str(302)+" Found" # Mark as a redirect, dirty but more accurate than 200 :P
-				self.Status += " --Redirect--> "+str(Response.code)+" "+Response.msg 
-			if self.URL.split(':')[0] != Response.url.split(':')[0]: # Redirect differs in schema (i.e. https instead of http)
-				pass
-				#self.IsInScope = False --> Breaks links, to be fixed in some next release
-			self.URL = Response.url
-		else:
-			self.Status = str(Response.code)+" "+Response.msg
-		self.RawRequest = Request
-		self.Found = Found
-		self.ResponseHeaders = Response.headers
-		#p(self.ResponseHeaders)
-		self.ResponseContents = Response.read()
-		self.EndRequest()
-
-	def SetTransactionFromDB(self, IndexRec, Request, ResponseHeaders, ResponseBody):
-		self.New = False # Flag NOT new transaction
-		self.Time = IndexRec['Time']
-		self.TimeHuman = IndexRec['TimeHuman']
-		self.Status = IndexRec['Status']
-		self.Found = (self.Status == "200 OK")
-		self.Method = IndexRec['Method']
-		self.URL = IndexRec['URL']
-		self.Data = IndexRec['Data']
-		self.RawRequest = Request
-		#self.ResponseHeaders = ResponseHeaders.split("\n")
-		self.ResponseHeaders = ResponseHeaders
-		self.ResponseContents = ResponseBody
-
-	def SetError(self, ErrorMessage): # Only called for unknown errors, 404 and other HTTP stuff handled on self.SetResponse
-		self.ResponseContents = ErrorMessage
-		self.EndRequest()
-
-	def SetID(self, ID, HTMLLinkToID):
-		self.ID = ID
-		self.HTMLLinkToID = HTMLLinkToID
-		if self.New: # Only for new transactions, not when retrieved from DB, etc
-			log("New owtf HTTP Transaction: "+" - ".join([self.ID, self.TimeHuman, self.Status, self.Method, self.URL]))
-
-	def GetHTMLLink(self, LinkName = ''):
-		if '' == LinkName:
-			LinkName = "Transaction "+self.ID
-		return self.HTMLLinkToID.replace('@@@PLACE_HOLDER@@@', LinkName)
-
-	def GetHTMLLinkWithTime(self, LinkName = ''):
-		return self.GetHTMLLink(LinkName)+" ("+self.TimeHuman+")"
-
-	def GetRawEscaped(self):
-		return "<pre>"+cgi.escape(self.GetRaw())+"</pre>"
-
-	def GetRaw(self):
-		return self.GetRawRequest()+"\n\n"+self.GetRawResponse()
-
-	def GetRawRequest(self):
-		return self.RawRequest
-
-	def GetStatus(self, WithStatus = True):
-		Status = ''
-		if WithStatus:
-			Status = self.Status+"\n"
-		return Status
-
-	def GetCookies(self): # Returns a list of easy to use Cookie objects to avoid parsing string each time, etc
-		return cookie_factory.CookieFactory().CreateCookiesFromStr(self.GetResponseHeaders().getheader('Set-Cookie'))
-
-	def GetResponseHeaders(self):
-		return self.ResponseHeaders
-
-	def GetRawResponse(self, WithStatus = True):
-		return self.GetStatus(WithStatus)+str(self.ResponseHeaders)+"\n\n"+self.ResponseContents
-
-	def GetRawResponseHeaders(self, WithStatus = True):
-		return self.GetStatus(WithStatus)+str(self.ResponseHeaders)
-
-	def GetRawResponseBody(self):
-		return self.ResponseContents
-=======
     def __init__(self, Timer):
         self.Timer = Timer
         self.New = False
@@ -290,5 +172,4 @@
         for name, value in response.headers.iteritems():
             if name == "Set-Cookie":
                 cookies_list.append(value.strip())
-        self.CookieString = ','.join(cookies_list)        
->>>>>>> f31be436
+        self.CookieString = ','.join(cookies_list)        