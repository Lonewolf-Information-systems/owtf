from framework.dependency_management.dependency_resolver import BaseComponent
from framework.interface import urls
import tornado.httpserver
import tornado.ioloop
import tornado.web
import tornado.options
from framework.lib.owtf_process import OWTFProcess


class InterfaceServer(BaseComponent):
    def __init__(self):
        self.config = self.get_component("config")
        self.db_config = self.get_component("db_config")
        self.worker_manager = self.get_component("worker_manager")
        self.application = tornado.web.Application(
            handlers=urls.get_handlers(),
            template_path=self.config.FrameworkConfigGet(
                'INTERFACE_TEMPLATES_DIR'),
            debug=False,
            gzip=True,
            compiled_template_cache=False
            )
        self.server = tornado.httpserver.HTTPServer(self.application)
        # 'self.manage_cron' is an instance of class 'tornado.ioloop.PeriodicCallback',
        # it schedules the given callback to be called periodically.
        # The callback is called every 2000 milliseconds.
        self.manager_cron = tornado.ioloop.PeriodicCallback(
            self.worker_manager.manage_workers,
            2000)

    def start(self):
        try:
            self.server.bind(
                int(self.config.FrameworkConfigGet(
                    "UI_SERVER_PORT")),
<<<<<<< HEAD
                address=self.config.FrameworkConfigGet(
                    "UI_SERVER_ADDR")
=======
                address=self.application.Core.Config.FrameworkConfigGet(
                    "SERVER_ADDR")
>>>>>>> 297e0f0d
                )
            tornado.options.parse_command_line(
                args=[
                    'dummy_arg',
<<<<<<< HEAD
                    '--log_file_prefix='+self.db_config.Get('SERVER_LOG'),
=======
                    '--log_file_prefix='+self.application.Core.DB.Config.Get('UI_SERVER_LOG'),
>>>>>>> 297e0f0d
                    '--logging=info']
                )
            self.server.start(1)
            self.manager_cron.start()
            tornado.ioloop.IOLoop.instance().start()
        except KeyboardInterrupt:
            pass


class FileServer(OWTFProcess):

    def pseudo_run(self):
        try:
            self.core.disable_console_logging()
            self.application = tornado.web.Application(
                handlers=urls.get_file_server_handlers(self.core),
                template_path=self.core.Config.FrameworkConfigGet(
                    'INTERFACE_TEMPLATES_DIR'),
                debug=False,
                gzip=True)
            self.application.Core = self.core
            self.server = tornado.httpserver.HTTPServer(self.application)
            self.server.bind(
                int(self.core.Config.FrameworkConfigGet(
                    "FILE_SERVER_PORT")),
                address=self.core.Config.FrameworkConfigGet(
                    "SERVER_ADDR")
                )
            tornado.options.parse_command_line(
                args=[
                    'dummy_arg',
                    '--log_file_prefix='+self.core.DB.Config.Get('FILE_SERVER_LOG'),
                    '--logging=info']
                )
            self.server.start(1)
            tornado.ioloop.IOLoop.instance().start()
        except KeyboardInterrupt:
            pass<|MERGE_RESOLUTION|>--- conflicted
+++ resolved
@@ -33,22 +33,13 @@
             self.server.bind(
                 int(self.config.FrameworkConfigGet(
                     "UI_SERVER_PORT")),
-<<<<<<< HEAD
                 address=self.config.FrameworkConfigGet(
                     "UI_SERVER_ADDR")
-=======
-                address=self.application.Core.Config.FrameworkConfigGet(
-                    "SERVER_ADDR")
->>>>>>> 297e0f0d
                 )
             tornado.options.parse_command_line(
                 args=[
                     'dummy_arg',
-<<<<<<< HEAD
-                    '--log_file_prefix='+self.db_config.Get('SERVER_LOG'),
-=======
-                    '--log_file_prefix='+self.application.Core.DB.Config.Get('UI_SERVER_LOG'),
->>>>>>> 297e0f0d
+                    '--log_file_prefix='+self.db_config.Get('UI_SERVER_LOG'),
                     '--logging=info']
                 )
             self.server.start(1)
@@ -58,29 +49,31 @@
             pass
 
 
-class FileServer(OWTFProcess):
+class FileServer(OWTFProcess, BaseComponent):
 
     def pseudo_run(self):
         try:
-            self.core.disable_console_logging()
+            self.get_component("core").disable_console_logging()
+            config = self.get_component("config")
+            db = self.get_component("db")
             self.application = tornado.web.Application(
-                handlers=urls.get_file_server_handlers(self.core),
-                template_path=self.core.Config.FrameworkConfigGet(
+                handlers=urls.get_file_server_handlers(),
+                template_path=config.FrameworkConfigGet(
                     'INTERFACE_TEMPLATES_DIR'),
                 debug=False,
                 gzip=True)
-            self.application.Core = self.core
+            self.application.Core = self.get_component("core")
             self.server = tornado.httpserver.HTTPServer(self.application)
             self.server.bind(
-                int(self.core.Config.FrameworkConfigGet(
+                int(config.FrameworkConfigGet(
                     "FILE_SERVER_PORT")),
-                address=self.core.Config.FrameworkConfigGet(
+                address=config.FrameworkConfigGet(
                     "SERVER_ADDR")
                 )
             tornado.options.parse_command_line(
                 args=[
                     'dummy_arg',
-                    '--log_file_prefix='+self.core.DB.Config.Get('FILE_SERVER_LOG'),
+                    '--log_file_prefix='+db.Config.Get('FILE_SERVER_LOG'),
                     '--logging=info']
                 )
             self.server.start(1)
