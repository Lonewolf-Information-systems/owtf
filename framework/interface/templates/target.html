{% extends base.html %}

{% block title %}Target Panel{% end %}

{% block includes %}
<!-- DataTable Requirements -->
<script type="text/javascript" charset="utf-8" src="{{ static_url('js/jquery.dataTables.min.js') }}"></script>
<script type="text/javascript" charset="utf-8" src="{{ static_url('js/dataTables.bootstrap.js') }}"></script>
<link href="{{ static_url('css/dataTables.bootstrap.css') }}" rel="stylesheet">
<!-- End DataTable requirements -->

<!-- Ckeditor requirements -->
<script type="text/javascript" charset="utf-8" src="{{ static_url('js/ckeditor/ckeditor.js') }}"></script>
<script type="text/javascript" charset="utf-8" src="{{ static_url('js/ckeditor/adapters/jquery.js') }}"></script>
<!-- End CKeditor requirements -->
{% end %}

{% block content %}
<!-- BreadCrumb -->
<ul class="breadcrumb">
    <li><a href="/">Home</a></li>
    <li><a href="{{ targets_ui_url }}">Target</a></li>
    <li class="active" id="breadCrumbTarget"></li>
</ul>

<!-- Scroll to top -->
<a href="javascript:" id="return-to-top"><i class="fa fa-chevron-up"></i></a>
<!-- End of ccroll to top -->

<!-- Target INFO display, populated using JS and OWTF Sweet API -->
<div class="col-md-10 col-md-offset-2">
    <div class="page-header">
        <div class="row">
            <div class="col-md-8">
                <h2 style="word-wrap: break-word;" id="TargetInfo"></h2>
            </div>
            <div class="col-md-4">
                <h3 id="rankingTargetInfo"></h3>
            </div>
        </div>
    </div>
</div>
<!-- End Target INFO -->

<br />

<!-- Plugin outputs loaded by JS and refreshed automatically -->
<div class="row">
      <!-- Plugin group and type filter -->
      <div class="col-sm-2 col-md-2 col-lg-2" id="plugin_nav">
          <strong>Plugin Group</strong><br/><br/>
          <ul class="nav nav-pills nav-stacked" id="plugin_group_nav">
              <li role="presentation" class="plugin_filter_tab active" data-group="all" data-tab="group"><a href="#" data-toggle="tab">All</a></li>
              <li role="presentation" class="plugin_filter_tab" data-group="web" data-tab="group"><a href="#" data-toggle="tab">Web</a></li>
              <li role="presentation" class="plugin_filter_tab" data-group="network" data-tab="group"><a href="#" data-toggle="tab">Network</a></li>
              <li role="presentation" class="plugin_filter_tab" data-group="auxilary" data-tab="group"><a href="#" data-toggle="tab">Auxilary</a></li>
          </ul>
          <br>
          <strong>Plugin Types</strong><br/><br/>
          <ul class="nav nav-pills nav-stacked" id="plugin_type_nav">
              <li role="presentation" class="plugin_filter_tab active" data-type="all" data-tab="type"><a href="#" data-toggle="tab">All</a></li>
              <li role="presentation" class="plugin_filter_tab" data-type="semi_passive" data-tab="type"><a href="#" data-toggle="tab">Semi Passive</a></li>
              <li role="presentation" class="plugin_filter_tab" data-type="active" data-tab="type"><a href="#" data-toggle="tab">Active</a></li>
              <li role="presentation" class="plugin_filter_tab" data-type="bruteforce" data-tab="type"><a href="#" data-toggle="tab">Bruteforce</a></li>
              <li role="presentation" class="plugin_filter_tab" data-type="external" data-tab="type"><a href="#" data-toggle="tab">External</a></li>
              <li role="presentation" class="plugin_filter_tab" data-type="grep" data-tab="type"><a href="#" data-toggle="tab">Grep</a></li>
              <li role="presentation" class="plugin_filter_tab" data-type="passive" data-tab="type"><a href="#" data-toggle="tab">Passive</a></li>
          </ul>
      </div>
      <!-- Toolbar -->
      <div class="col-sm-10 col-md-10 col-lg-10">
        <div class="target-toolbar">
            <ul class="target-tools">
                <li class="tool">
                    <a href="#" data-toggle="modal" data-target="#pluginOutputFilterModal">
                        <i class="fa fa-filter" aria-hidden="true"></i> Filter
                    </a>
                </li>
                <li class="tool">
                    <a onclick="updatePluginReport();" href="#">
                        <i class="fa fa-refresh" aria-hidden="true"></i> Refresh
                    </a>
                </li>
                <li class="tool">
                    <a href="#" data-toggle="modal" data-target="#pluginLaunchModal">
                        <i class="fa fa-bolt" aria-hidden="true"></i> Run Plugins
                    </a>
                </li>
                <li class="tool">
                    <a href="#" onclick="loadSessionManager();">
                        <i class="fa fa-flag" aria-hidden="true"></i> User Sessions
                    </a>
                </li>
            </ul>
        </div>
        <div class="tool-colorbar">
            <span class="tool-color" style="background-color:#3572A5;"></span>
            <span class="tool-color" style="background-color:#e44b23;"></span>
            <span class="tool-color" style="background-color:#89e051;"></span>
            <span class="tool-color" style="background-color:#f1e05a;"></span>
        </div>
        <!-- Severity Filter -->
        <div class="severity-filter">
            <br/>
            <ul class="nav nav-pills" id="plugin_severity_nav">
                <li role="presentation" class="plugin_filter_tab active" data-tab="severity" data-severity="-2"><a href="#" data-toggle="tab">All</a></li>
                <li role="presentation" class="plugin_filter_tab" data-tab="severity" data-severity="-1"><a href="#" data-toggle="tab">Unranked</a></li>
                <li role="presentation" class="plugin_filter_tab" data-tab="severity" data-severity="0"><a href="#" data-toggle="tab">Passing</a></li>
                <li role="presentation" class="plugin_filter_tab" data-tab="severity" data-severity="1"><a href="#" data-toggle="tab">Info</a></li>
                <li role="presentation" class="plugin_filter_tab" data-tab="severity" data-severity="2"><a href="#" data-toggle="tab">Low</a></li>
                <li role="presentation" class="plugin_filter_tab" data-tab="severity" data-severity="3"><a href="#" data-toggle="tab">Medium</a></li>
                <li role="presentation" class="plugin_filter_tab" data-tab="severity" data-severity="4"><a href="#" data-toggle="tab">High</a></li>
                <li role="presentation" class="plugin_filter_tab" data-tab="severity" data-severity="5"><a href="#" data-toggle="tab">Critical</a></li>
            </ul>
        </div>
        <br/>
        <div class="row-fluid" id="pluginReport"></div>
    </div>
</div>


    <!-- Plugin outputs grouped by test code -->
</div>
<!-- End Plugin Outputs -->

<!-- Plugin launcher template -->
{% module Template("plugin_launcher.html",
    plugin_launch_modal_id="pluginLaunchModal",
    plugins_api_url="mySpace.plugins_api_url",
    worklist_post_func="postToWorkList") %}
<!-- End plugin launcher template -->

<!-- Begin Plugin Output Filter Modal -->
<div class="modal fade" id="pluginOutputFilterModal" tabindex="-1" role="dialog" aria-labelledby="myModalLabel" aria-hidden="true">
  <div class="modal-dialog modal-lg">
    <div class="modal-content">
      <div class="modal-header">
        <button type="button" class="close" data-dismiss="modal" aria-hidden="true">&times;</button>
        <h4 class="modal-title" id="pluginOutputFilterModalLabel">Advanced Filter</h4>
      </div>
      <div class="modal-body" id="pluginOutputFilterModalBody">
            {% for filter_type in adv_filter_data.keys() %}
                <label for="name">{{ filter_type.replace("_", " ").capitalize() }}</label>
                {% if filter_type == 'mapping'  %}
                    <div>
                        {% for data in sorted(adv_filter_data[filter_type]) %}
                            {% if data %}
                               <label class="radio-inline">
                                  <input type="radio" class="filterCheckbox" name="mapping" onchange="modifyMapping(this, '{{ filter_type }}', '{{ data }}');"> {{ data }}
                               </label>
                            {% end %}
                        {% end %}
                        <label class="radio-inline">
                            <input type="radio" class="filterCheckbox" name="mapping" onchange="modifyMapping(this, '{{ filter_type }}', '{{ "" }}');" checked> OWTF
                        </label>
                    </div>
                {% else %}
                    <div>
                        {% for data in sorted(adv_filter_data[filter_type]) %}
                            {% if data %}
                               <label class="checkbox-inline">
                                  <input type="checkbox" class="filterCheckbox" onchange="modifyFilter(this, '{{ filter_type }}', '{{ data }}');"> {{ data }}
                               </label>
                            {% end %}
                        {% end %}
                    </div>
                {% end %}
                <hr>
            {% end %}
      </div>
      <div class="modal-footer">
        <button type="button" class="btn btn-danger" onclick="clearFilters();" data-dismiss="modal" aria-hidden="true">Clear Filters!</button>
      </div>
    </div>
  </div>
</div>
<!-- End Plugin Output Filter Modal -->

<script>
// All api urls needed for calls, these are provided by the server
var mySpace = {
                    target_api_url:"{{ target_api_url }}",
                    targets_ui_url:"{{ targets_ui_url }}",
                    poutput_ui_url:"{{ poutput_ui_url }}",
                    filter_data:{},
                    plugins_api_url:"{{ plugins_api_url }}?group=web&group=network",
                    worklist_api_url:"{{ worklist_api_url }}",
                    transaction_log_url:"{{ transaction_log_url }}",
                    url_log_url:"{{ url_log_url }}",
                    target_config:{},
                    sessions_ui_url: "{{ sessions_ui_url }}"
                  };

function clearFilters() {
    mySpace.filter_data = {};
    $(".filterCheckbox").attr("checked", false);
}

function modifyFilter(checkbox, filter_type, data){
    if (typeof mySpace.filter_data[filter_type] === 'undefined') {
        mySpace.filter_data[filter_type] = [];
    }
    if (checkbox.checked && (mySpace.filter_data[filter_type].indexOf(data) == -1)) {
        mySpace.filter_data[filter_type].push(data);
    } else if ((!checkbox.checked) && (mySpace.filter_data[filter_type].indexOf(data) > -1)) {
        mySpace.filter_data[filter_type].splice(mySpace.filter_data[filter_type].indexOf(data), 1);
    }
}

function modifyMapping(radio, filter_type, data){
    if (typeof mySpace.filter_data[filter_type] === 'undefined') {
       mySpace.filter_data[filter_type] = [];
    }
    if (radio.checked) {
        mySpace.filter_data[filter_type] = [data];
    }
}

//Launch user sessions manager
function loadSessionManager(){
    window.location.href = mySpace.sessions_ui_url;
}

// For loading plugin report, JS fetches the html and places it at designated place
function updatePluginReport(){
    // Resetting all the filters
    $("#plugin_type_nav > .active").first().removeClass('active');
    $("#plugin_group_nav > .active").first().removeClass('active');
    $("#plugin_severity_nav > .active").first().removeClass('active');
    $("#plugin_severity_nav > li").first().addClass('active');
    $("#plugin_group_nav > li").first().addClass('active');
    $("#plugin_type_nav > li").first().addClass('active');
    // Add the spinner, and when plugin report is fetched it is automatically removed
    // since pluginReport is added as the html of the div
    addOverlay('#pluginReport');
    $.get(mySpace.poutput_ui_url+'?'+$.param(mySpace.filter_data, true), function(data){
        removeOverlay('#pluginReport');
        $('#pluginReport').html(data);

    });
}

// Target info loaded using API, target_api_url is helpful for that
function updateTargetAndBreadCrumbInfo(){
    $.getJSON(mySpace.target_api_url, function(obj){
            mySpace.target_config = obj;
            $('#TargetInfo').html(obj.target_url+'<small> ('+obj.host_ip+')</small>');
            $('#breadCrumbTarget').html(obj.target_url);
    });
}

// Close the modal when plugins are launched successfully
function pluginLaunchSuccess(){
    $('#pluginLaunchModal').modal('hide');
    alertSuccess("Selected plugins launched, please check worklist to manage :D");
}

// Main function that posts using API to launch plugins
function postToWorkList(selectedPluginData, force_overwrite){
    selectedPluginData["id"] = mySpace.target_config.id;
    selectedPluginData["force_overwrite"] = force_overwrite;
    $.ajax({
            url:mySpace.worklist_api_url,
            type:'POST',
            data:$.param(selectedPluginData, true),
            success:pluginLaunchSuccess,
            error:function(xhr, textStatus, serverResponse){
                alertFail("Server replied: "+serverResponse);
                }
            });
}

// Handling report update when plugin group nav is used
function pluginFilterHandler() {
    $('.plugin_filter_tab').click(function() {
        var tab = $(this).attr('data-tab');
        if (tab === "group") {
            var plugin_group = $(this).attr('data-group');
            var plugin_type = $("#plugin_type_nav > .active").first().attr('data-type');
            var plugin_severity = $("#plugin_severity_nav > .active").first().attr('data-severity');
        } else if (tab === "type"){
            var plugin_type = $(this).attr('data-type');
            var plugin_group = $("#plugin_group_nav > .active").first().attr('data-group');
            var plugin_severity = $("#plugin_severity_nav > .active").first().attr('data-severity');
        } else if (tab === "severity"){
            var plugin_severity = $(this).attr('data-severity');
            var plugin_group = $("#plugin_group_nav > .active").first().attr('data-group');
            var plugin_type = $("#plugin_type_nav > .active").first().attr('data-type');
        }
        var url = mySpace.poutput_ui_url;
        if (plugin_group !== "all") {
            url = url + "?plugin_group=" + plugin_group + "&";
        } else {
            url = url + "?";
        }

        if (plugin_type !== "all") {
            url = url + "plugin_type=" + plugin_type + "&";
        }

        if (plugin_severity !== "-2") {
            url = url + "user_rank=" + plugin_severity;
        }

        addOverlay('#pluginReport');
        $.get(url, function(data) {
            removeOverlay('#pluginReport');
            $('#pluginReport').html(data);
        });
    });
}

// Function Handling return  to top button at bottom
function returnToTopHandler() {
    $('#return-to-top').click(function() {      // When arrow is clicked
        $('body,html').animate({
            scrollTop : 0                       // Scroll to top of body
        }, 500);
    });
}

// Function handling keyboard navigation
function keyBoardNav() {
    $(document).bind('keydown', function(event) {
        // Toggle between plugin type using Ctrl + right, Ctrl + left
        if( event.which === 39 && event.ctrlKey) {
            var activeTab = $('.panel-collapse.collapse.in > .panel-body > ul > li.active');
            if (activeTab.next().attr("class") === "") {
                activeTab.removeClass( "active" );
                activeTab.next().addClass( "active" );
                var activeContentDiv = $('.panel-collapse.collapse.in > .panel-body > div.tab-content > div.tab-pane.active');
                activeContentDiv.removeClass( "active" );
                activeContentDiv.next().addClass( "active" );

            }
        } else if (event.which === 37 && event.ctrlKey) {
            var activeTab = $('.panel-collapse.collapse.in > .panel-body > ul > li.active');
            if (activeTab.prev().attr("class") === "") {
                activeTab.removeClass( "active" );
                activeTab.prev().addClass( "active" );
                var activeContentDiv = $('.panel-collapse.collapse.in > .panel-body > div.tab-content > div.tab-pane.active');
                activeContentDiv.removeClass( "active" );
                activeContentDiv.prev().addClass( "active" );
            }
        }
    });
}

// Keep moving the plugin group nav with scroll to make it in sync with report and handling visibility of scroll to top button
$(window).scroll(function(){
    // Do not do in mobile phones
    if(!(/Android|webOS|iPhone|iPod|BlackBerry|IEMobile|Opera Mini/i.test(navigator.userAgent))) {
        var y = 200;
        if (y <= $(window).scrollTop()) {
            $("#plugin_nav").css({"marginTop": ($(window).scrollTop())-200 + "px"});
        } else {
            $("#plugin_nav").css({"marginTop": "0px"});
        }
    }

    if ($(this).scrollTop() >= 50) {        // If page is scrolled more than 50px
        $('#return-to-top').fadeIn(200);    // Fade in the arrow
    } else {
        $('#return-to-top').fadeOut(200);   // Else fade out the arrow
    }

});

// Initialize everything
$(document).ready(function() {
<<<<<<< HEAD
    $("#app").parent().attr('class', 'container-fluid'); // Making it full width container
    updateTargetAndBreadCrumbInfo();  // The target and breadcrumb info is updated using API, kindof crazy but stable way since api is our main maintainance burden
=======
    updateTargetInfo();  // The target info is updated using API, kindof crazy but stable way since api is our main maintainance burden
>>>>>>> c32915aa
    updatePluginReport();  // Plugin report is updated using JS
    $('#pluginOutputFilterModal').on('hidden.bs.modal', function () {
      updatePluginReport();
    });
    pluginFilterHandler();
    returnToTopHandler();
    keyBoardNav();
});
</script>
{% end %}<|MERGE_RESOLUTION|>--- conflicted
+++ resolved
@@ -368,12 +368,8 @@
 
 // Initialize everything
 $(document).ready(function() {
-<<<<<<< HEAD
     $("#app").parent().attr('class', 'container-fluid'); // Making it full width container
     updateTargetAndBreadCrumbInfo();  // The target and breadcrumb info is updated using API, kindof crazy but stable way since api is our main maintainance burden
-=======
-    updateTargetInfo();  // The target info is updated using API, kindof crazy but stable way since api is our main maintainance burden
->>>>>>> c32915aa
     updatePluginReport();  // Plugin report is updated using JS
     $('#pluginOutputFilterModal').on('hidden.bs.modal', function () {
       updatePluginReport();
