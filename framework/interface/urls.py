--- conflicted
+++ resolved
@@ -34,27 +34,7 @@
         tornado.web.url(r'/api/configuration/?$', api_handlers.ConfigurationHandler, name='configuration_api_url'),
         tornado.web.url(r'/api/plugnhack/?$', api_handlers.PlugnhackHandler, name='plugnhack_api_url'),
 
-<<<<<<< HEAD
-                (r'/static/(.*)', tornado.web.StaticFileHandler, {'path': config.FrameworkConfigGet('STATICFILES_DIR')}),
-                (r'/output_files/(.*)', custom_handlers.StaticFileHandler, {'path': config.GetOutputDirForTargets()}),
-                tornado.web.url(r'/?$', ui_handlers.Redirect, name='redirect_ui_url'),
-                tornado.web.url(r'/ui/?$', ui_handlers.Home, name='home_ui_url'),
-                tornado.web.url(r'/ui/targets/?([0-9]+)?/?$', ui_handlers.TargetManager, name='targets_ui_url'),
-                tornado.web.url(r'/ui/targets/([0-9]+)/transactions/zconsole?$', ui_handlers.ZestScriptConsoleHandler, name='zest_console_url'),
-                tornado.web.url(r'/ui/targets/([0-9]+)/transactions/([0-9]+)/replay?$', ui_handlers.ReplayRequest,name='transaction_replay_url'),
-                tornado.web.url(r'/ui/targets/([0-9]+)/transactions/?([0-9]+)?/?$', ui_handlers.TransactionLog, name='transaction_log_url'),
-                tornado.web.url(r'/ui/targets/([0-9]+)/sessions/?$', ui_handlers.HTTPSessions, name='sessions_ui_url'),
-                tornado.web.url(r'/ui/targets/([0-9]+)/sessions_view/?$', ui_handlers.SessionsViewer, name='sessions_viewer_url'),
-                tornado.web.url(r'/ui/targets/([0-9]+)/urls/?$', ui_handlers.UrlLog, name='url_log_url'),
-                tornado.web.url(r'/ui/targets/([0-9]+)/poutput/?', ui_handlers.PluginOutput, name='poutput_ui_url'),
-                tornado.web.url(r'/ui/workers/?([0-9])?/?', ui_handlers.WorkerManager, name='workers_ui_url'),
-                tornado.web.url(r'/ui/configuration/?$', ui_handlers.ConfigurationManager, name='configuration_ui_url'),
-                tornado.web.url(r'/ui/plugnhack/?', ui_handlers.PlugnHack, name='plugnhack_ui_url'),
-                tornado.web.url(r'/ui/plugnhack/?(.*)', ui_handlers.PlugnHack, name='plugnhack_ui_manifest_url'),
-                tornado.web.url(r'/ui/help/?', ui_handlers.Help, name='help_ui_url'),
-            ]
-=======
-        (r'/static/(.*)', tornado.web.StaticFileHandler, {'path': Core.Config.FrameworkConfigGet('STATICFILES_DIR')}),
+        (r'/static/(.*)', tornado.web.StaticFileHandler, {'path': config.FrameworkConfigGet('STATICFILES_DIR')}),
         tornado.web.url(r'/output_files/(.*)', ui_handlers.FileRedirectHandler, name='file_redirect_url'),
         tornado.web.url(r'/?$', ui_handlers.Redirect, name='redirect_ui_url'),
         tornado.web.url(r'/ui/?$', ui_handlers.Home, name='home_ui_url'),
@@ -75,9 +55,9 @@
     return (URLS)
 
 
-def get_file_server_handlers(Core):
+def get_file_server_handlers():
+    config = ServiceLocator.get_component("config")
     URLS = [
-        tornado.web.url(r'/(.*)', custom_handlers.StaticFileHandler, {'path': Core.Config.GetOutputDirForTargets()}, name="output_files_url"),
+        tornado.web.url(r'/(.*)', custom_handlers.StaticFileHandler, {'path': config.GetOutputDirForTargets()}, name="output_files_url"),
     ]
->>>>>>> 297e0f0d
     return(URLS)