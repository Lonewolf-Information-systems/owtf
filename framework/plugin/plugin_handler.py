--- conflicted
+++ resolved
@@ -345,20 +345,6 @@
                                    
                     
 		else:
-<<<<<<< HEAD
-			if 'breadth' == self.Algorithm: # Loop plugins, then targets
-				for Plugin in self.get_plugins_in_order_for_PluginGroup(PluginGroup):# For each Plugin
-					#print "Processing Plugin="+str(Plugin)
-					for Target in TargetList: # For each Target 
-						#print "Processing Target="+str(Target)
-						self.SwitchToTarget(Target) # Tell Config that all Gets/Sets are now Target-specific
-						self.ProcessPlugin( PluginDir, Plugin, Status )
-			elif 'depth' == self.Algorithm: # Loop Targets, then plugins
-				for Target in TargetList: # For each Target
-					self.SwitchToTarget(Target) # Tell Config that all Gets/Sets are now Target-specific
-					for Plugin in self.get_plugins_in_order_for_PluginGroup(PluginGroup):# For each Plugin
-						self.ProcessPlugin( PluginDir, Plugin, Status )
-=======
                         q = multiprocessing.Queue()
                         target_used={}
                         newstdin = os.fdopen(os.dup(sys.stdin.fileno()))
@@ -437,7 +423,6 @@
                         input.join()    
                         queue.put('end')    
                         output.join()
->>>>>>> c8a19f5e
                         
                        # queue1.put('end')     
                        # register_output.join()
