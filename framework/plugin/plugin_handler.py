#!/usr/bin/env python
"""

owtf is an OWASP+PTES-focused try to unite great tools and facilitate pen testing
Copyright (c) 2011, Abraham Aranguren <name.surname@gmail.com> Twitter: @7a_ http://7-a.org
All rights reserved.

Redistribution and use in source and binary forms, with or without
modification, are permitted provided that the following conditions are met:
    * Redistributions of source code must retain the above copyright
      notice, this list of conditions and the following disclaimer.
    * Redistributions in binary form must reproduce the above copyright
      notice, this list of conditions and the following disclaimer in the
      documentation and/or other materials provided with the distribution.
    * Neither the name of the copyright owner nor the
      names of its contributors may be used to endorse or promote products
      derived from this software without specific prior written permission.

THIS SOFTWARE IS PROVIDED BY THE COPYRIGHT HOLDERS AND CONTRIBUTORS "AS IS" AND
ANY EXPRESS OR IMPLIED WARRANTIES, INCLUDING, BUT NOT LIMITED TO, THE IMPLIED
WARRANTIES OF MERCHANTABILITY AND FITNESS FOR A PARTICULAR PURPOSE ARE
DISCLAIMED. IN NO EVENT SHALL THE COPYRIGHT OWNER OR CONTRIBUTORS BE LIABLE FOR
ANY DIRECT, INDIRECT, INCIDENTAL, SPECIAL, EXEMPLARY, OR CONSEQUENTIAL DAMAGES
(INCLUDING, BUT NOT LIMITED TO, PROCUREMENT OF SUBSTITUTE GOODS OR SERVICES;
LOSS OF USE, DATA, OR PROFITS; OR BUSINESS INTERRUPTION) HOWEVER CAUSED AND ON
ANY THEORY OF LIABILITY, WHETHER IN CONTRACT, STRICT LIABILITY, OR TORT
(INCLUDING NEGLIGENCE OR OTHERWISE) ARISING IN ANY WAY OUT OF THE USE OF THIS
SOFTWARE, EVEN IF ADVISED OF THE POSSIBILITY OF SUCH DAMAGE.

The PluginHandler is in charge of running all plugins taking into account the
chosen settings.
"""

import os
import sys
import imp
import time
import json
import fcntl
import curses
import select
import signal
import logging
import termios
import multiprocessing

from threading import Thread
from collections import defaultdict
from ptp import PTP
from ptp.libptp.exceptions import PTPError
from framework.dependency_management.dependency_resolver import BaseComponent
from framework.dependency_management.interfaces import PluginHandlerInterface

from framework.lib.exceptions import FrameworkAbortException, \
    PluginAbortException, \
    UnreachableTargetException
from framework.lib.general import *
from framework.plugin.scanner import Scanner
from framework.utils import FileOperations


INTRO_BANNER_GENERAL = """
Short Intro:
Current Plugin Groups:
- web: For web assessments or when net plugins find a port that "speaks HTTP"
- net: For network assessments, discovery and port probing
- aux: Auxiliary plugins, to automate miscelaneous tasks
"""

INTRO_BANNER_WEB_PLUGIN_TYPE = """
WEB Plugin Types:
- Passive Plugins: NO requests sent to target
- Semi Passive Plugins: SOME "normal/legitimate" requests sent to target
- Active Plugins: A LOT OF "bad" requests sent to target (You better have permission!)
- Grep Plugins: NO requests sent to target. 100% based on transaction searches and plugin output parsing. Automatically run after semi_passive and active in default profile.
"""

<<<<<<< HEAD

class PluginHandler(BaseComponent, PluginHandlerInterface):
    PluginCount = 0

    COMPONENT_NAME = "plugin_handler"

    OnlyPluginsList = None
    OnlyPluginsSet = None

    def __init__(self, Options):
        self.register_in_service_locator()
        self.Core = None
        self.db = self.get_component("db")
        self.config = self.get_component("config")
        self.plugin_output = None
        self.db_plugin = self.get_component("db_plugin")
        self.target = self.get_component("target")
        self.transaction = self.get_component("transaction")
        self.error_handler = self.get_component("error_handler")
        self.reporter = None
        self.timer = self.get_component("timer")
        # This should be dynamic from filesystem:
        #self.PluginGroups = [ 'web', 'net', 'aux' ]
        #self.PluginTypes = [ 'passive', 'semi_passive', 'active', 'grep' ]
        #self.AllowedPluginTypes = self.GetAllowedPluginTypes(Options['PluginType'].split(','))
        #self.Simulation, self.Scope, self.PluginGroup, self.Algorithm, self.ListPlugins = [ Options['Simulation'], Options['Scope'], Options['PluginGroup'], Options['Algorithm'], Options['ListPlugins'] ]
        self.Simulation, self.Scope, self.PluginGroup, self.ListPlugins = [Options['Simulation'], Options['Scope'],
                                                                           Options['PluginGroup'],
                                                                           Options['ListPlugins']]
        self.OnlyPluginsList = self.ValidateAndFormatPluginList(Options['OnlyPlugins'])
        self.ExceptPluginsList = self.ValidateAndFormatPluginList(Options['ExceptPlugins'])
        #print "OnlyPlugins="+str(self.OnlyPluginsList)
        #print "ExceptPlugins="+str(self.ExceptPluginsList)
        #print "Options['PluginType']="+str(Options['PluginType'])
        if isinstance(Options['PluginType'],
                      str):  # For special plugin types like "quiet" -> "semi_passive" + "passive"
            Options['PluginType'] = Options['PluginType'].split(',')
        self.AllowedPlugins = self.db_plugin.GetPluginsByGroupType(self.PluginGroup, Options['PluginType'])
        self.OnlyPluginsSet = len(self.OnlyPluginsList) > 0
        self.ExceptPluginsSet = len(self.ExceptPluginsList) > 0
        self.scanner = None
        self.InitExecutionRegistry()
        self.showOutput = True

    def init(self):
        self.Core = self.get_component("core")
        self.plugin_output = self.get_component("plugin_output")
        self.reporter = self.get_component("reporter")
        self.scanner = Scanner()

    def ValidateAndFormatPluginList(self, PluginList):
        List = []  # Ensure there is always a list to iterate from! :)
        if PluginList != None:
            List = PluginList

        ValidatedList = []
        # print "List to validate="+str(List)
        for Item in List:
            Found = False
            for Plugin in self.db_plugin.GetPluginsByGroup(self.PluginGroup):  # Processing Loop
                if Item in [Plugin['code'], Plugin['name']]:
                    ValidatedList.append(Plugin['code'])
                    Found = True
                    break
            if not Found:
                cprint(
                    "ERROR: The code '" + Item + "' is not a valid plugin, please use the -l option to see available plugin names and codes")
                exit()
        return ValidatedList  # Return list of Codes

    def InitExecutionRegistry(
            self):  # Initialises the Execution registry: As plugins execute they will be tracked here, useful to avoid calling plugins stupidly :)
        self.ExecutionRegistry = defaultdict(list)
        for Target in self.Scope:
            self.ExecutionRegistry[Target] = []

    def GetLastPluginExecution(self, Plugin):
        ExecLog = self.ExecutionRegistry[
            self.config.GetTarget()]  # Get shorcut to relevant execution log for this target for readability below :)
        NumItems = len(ExecLog)
        # print "NumItems="+str(NumItems)
        if NumItems == 0:
            return -1  # List is empty
        #print "NumItems="+str(NumItems)
        #print str(ExecLog)
        #print str(range((NumItems -1), 0))
        for Index in range((NumItems - 1), -1, -1):
            #print "Index="+str(Index)
            #print str(ExecLog[Index])
            Match = True
            for Key, Value in ExecLog[
                Index].items():  # Compare all execution log values against the passed Plugin, if all match, return index to log record
                if not Key in Plugin or Plugin[Key] != Value:
                    Match = False
            if Match:
                #print str(PluginIprint "you have etered " + cnfo)+" was found!"
                return Index
        return -1

    def PluginAlreadyRun(self, PluginInfo):
        # if self.Simulation:
        #        return self.HasPluginExecuted(PluginInfo)
        #SaveDir = self.GetPluginOutputDir(PluginInfo)
        #if not self.exists(SaveDir): # At least one directory is missing
        #        return False # This is the first time the plugin is going to run (i.e. some directory was missing)
        #return True # The path already exists, therefore the plugin has been run before
        if self.plugin_output.PluginAlreadyRun(PluginInfo):
            return (True)
        return (False)

    def GetExecLogSinceLastExecution(self,
                                     Plugin):  # Get all execution entries from log since last time the passed plugin executed
        return self.ExecutionRegistry[self.config.GetTarget()][self.GetLastPluginExecution(Plugin):]

    def NormalRequestsAllowed(self):
        # AllowedPluginTypes = self.config.GetAllowedPluginTypes('web')
        #GetAllowedPluginTypes('web')
        AllowedPluginTypes = self.config.Plugin.GetAllowedTypes('web')
        return 'semi_passive' in AllowedPluginTypes or 'active' in AllowedPluginTypes

    def RequestsPossible(self):
        # Even passive plugins will make requests to external resources
        # return [ 'grep' ] != self.config.GetAllowedPluginTypes('web')
        return ['grep'] != self.db_plugin.GetTypesForGroup('web')

    def DumpOutputFile(self, Filename, Contents, Plugin, RelativePath=False):
        SaveDir = self.GetPluginOutputDir(Plugin)
        abs_path = FileOperations.dump_file(Filename, Contents, SaveDir)
        if RelativePath:
            return (os.path.relpath(abs_path, self.config.GetOutputDirForTargets()))
        return (abs_path)

    def RetrieveAbsPath(self, RelativePath):
        return (os.path.join(self.config.GetOutputDirForTargets(), RelativePath))

    def GetPluginOutputDir(self, Plugin):  # Organise results by OWASP Test type and then active, passive, semi_passive
        # print "Plugin="+str(Plugin)+", Partial url ..="+str(self.config.Get('PARTIAL_URL_OUTPUT_PATH'))+", TARGET="+self.config.Get('TARGET')
        if ((Plugin['group'] == 'web') or (Plugin['group'] == 'net')):
            return os.path.join(self.target.GetPath('PARTIAL_URL_OUTPUT_PATH'),
                                WipeBadCharsForFilename(Plugin['title']), Plugin['type'])
        elif Plugin['group'] == 'aux':
            return os.path.join(self.config.Get('AUX_OUTPUT_PATH'), WipeBadCharsForFilename(Plugin['title']),
                                Plugin['type'])

    def exists(self, directory):
        return os.path.exists(directory)

    def GetModule(self, ModuleName, ModuleFile,
                  ModulePath):  # Python fiddling to load a module from a file, there is probably a better way...
        f, Filename, desc = imp.find_module(ModuleFile.split('.')[0],
                                            [ModulePath])  # ModulePath = os.path.abspath(ModuleFile)
        return imp.load_module(ModuleName, f, Filename, desc)

    def IsChosenPlugin(self, Plugin):
        Chosen = True
        if Plugin['group'] == self.PluginGroup:
            if self.OnlyPluginsSet and Plugin['code'] not in self.OnlyPluginsList:
                Chosen = False  # Skip plugins not present in the white-list defined by the user
            if self.ExceptPluginsSet and Plugin['code'] in self.ExceptPluginsList:
                Chosen = False  # Skip plugins present in the black-list defined by the user
        if Plugin['type'] not in self.db_plugin.GetTypesForGroup(Plugin['group']):
            Chosen = False  # Skip plugin: Not matching selected type
        return Chosen

    def IsActiveTestingPossible(self):  # Checks if 1 active plugin is enabled = active testing possible:
        Possible = False
        # for PluginType, PluginFile, Title, Code, ReferenceURL in self.config.GetPlugins(): # Processing Loop
        #for PluginType, PluginFile, Title, Code in self.config.Plugin.GetOrder(self.PluginGroup):
        for Plugin in self.config.Plugin.GetOrder(self.PluginGroup):
            if self.IsChosenPlugin(Plugin) and Plugin['type'] == 'active':
                Possible = True
                break
        return Possible

    def force_overwrite(self):
        # return self.config.Get('FORCE_OVERWRITE')
        return False

    def CanPluginRun(self, Plugin, ShowMessages=False):
        # if self.Core.IsTargetUnreachable():
        #        return False # Cannot run plugin if target is unreachable
        if not self.IsChosenPlugin(Plugin):
            return False  # Skip not chosen plugins
        # Grep plugins to be always run and overwritten (they run once after semi_passive and then again after active):
        #if self.PluginAlreadyRun(Plugin) and not self.config.Get('FORCE_OVERWRITE'): #not Code == 'OWASP-WU-SPID': # For external plugin forced re-run (development)
        if self.PluginAlreadyRun(Plugin) and ((not self.force_overwrite() and not ('grep' == Plugin['type'])) or Plugin[
            'type'] == 'external'):  #not Code == 'OWASP-WU-SPID':
            if ShowMessages:
                logging.info(
                    "Plugin: " + Plugin['title'] + " (" + Plugin['type'] + ") has already been run, skipping ..")
            #if Plugin['Type'] == 'external':
            # External plugins are run only once per each run, so they are registered for all targets
            # that are targets in that run. This is an alternative to chaning the js filters etc..
            #        self.register_plugin_for_all_targets(Plugin)
=======
class PluginHandler:
        PluginCount = 0

        def __init__(self, CoreObj, Options):
                self.Core = CoreObj
                #This should be dynamic from filesystem:
                #self.PluginGroups = [ 'web', 'net', 'aux' ]
                #self.PluginTypes = [ 'passive', 'semi_passive', 'active', 'grep' ]
                #self.AllowedPluginTypes = self.GetAllowedPluginTypes(Options['PluginType'].split(','))
                #self.Simulation, self.Scope, self.PluginGroup, self.Algorithm, self.ListPlugins = [ Options['Simulation'], Options['Scope'], Options['PluginGroup'], Options['Algorithm'], Options['ListPlugins'] ]
                self.Simulation, self.Scope, self.PluginGroup, self.ListPlugins = [ Options['Simulation'], Options['Scope'], Options['PluginGroup'], Options['ListPlugins'] ]
                self.OnlyPluginsList = self.ValidateAndFormatPluginList(Options['OnlyPlugins'])
                self.ExceptPluginsList = self.ValidateAndFormatPluginList(Options['ExceptPlugins'])
                #print "OnlyPlugins="+str(self.OnlyPluginsList)
                #print "ExceptPlugins="+str(self.ExceptPluginsList)
                #print "Options['PluginType']="+str(Options['PluginType'])
                if isinstance(Options['PluginType'], str): # For special plugin types like "quiet" -> "semi_passive" + "passive"
                        Options['PluginType'] = Options['PluginType'].split(',')
                self.AllowedPlugins = self.Core.DB.Plugin.GetPluginsByGroupType(self.PluginGroup, Options['PluginType'])
                self.OnlyPluginsSet = len(self.OnlyPluginsList) > 0
                self.ExceptPluginsSet = len(self.ExceptPluginsList) > 0
                self.scanner = Scanner(self.Core)
                self.InitExecutionRegistry()
                self.showOutput = True

        def ValidateAndFormatPluginList(self, PluginList):
                List = [] # Ensure there is always a list to iterate from! :)
                if PluginList != None:
                        List = PluginList

                ValidatedList = []
                #print "List to validate="+str(List)
                for Item in List:
                        Found = False
                        for Plugin in self.Core.DB.Plugin.GetPluginsByGroup(self.PluginGroup): # Processing Loop
                                if Item in [ Plugin['code'], Plugin['name'] ]:
                                        ValidatedList.append(Plugin['code'])
                                        Found = True
                                        break
                        if not Found:
                                cprint("ERROR: The code '"+Item+"' is not a valid plugin, please use the -l option to see available plugin names and codes")
                                exit()
                return ValidatedList # Return list of Codes

        def InitExecutionRegistry(self): # Initialises the Execution registry: As plugins execute they will be tracked here, useful to avoid calling plugins stupidly :)
                self.ExecutionRegistry = defaultdict(list)
                for Target in self.Scope:
                        self.ExecutionRegistry[Target] = []

        def GetLastPluginExecution(self, Plugin):
                ExecLog = self.ExecutionRegistry[self.Core.Config.GetTarget()] # Get shorcut to relevant execution log for this target for readability below :)
                NumItems = len(ExecLog)
                #print "NumItems="+str(NumItems)
                if NumItems == 0:
                        return -1 # List is empty
                #print "NumItems="+str(NumItems)
                #print str(ExecLog)
                #print str(range((NumItems -1), 0))
                for Index in range((NumItems -1), -1, -1):
                        #print "Index="+str(Index)
                        #print str(ExecLog[Index])
                        Match = True
                        for Key, Value in ExecLog[Index].items(): # Compare all execution log values against the passed Plugin, if all match, return index to log record
                                if not Key in Plugin or Plugin[Key] != Value:
                                        Match = False
                        if Match:
                                #print str(PluginIprint "you have etered " + cnfo)+" was found!"
                                return Index
                return -1

        def PluginAlreadyRun(self, PluginInfo):
            return self.Core.DB.POutput.PluginAlreadyRun(PluginInfo)

        def GetExecLogSinceLastExecution(self, Plugin): # Get all execution entries from log since last time the passed plugin executed
                return self.ExecutionRegistry[self.Core.Config.GetTarget()][self.GetLastPluginExecution(Plugin):]

        def NormalRequestsAllowed(self):
                #AllowedPluginTypes = self.Core.Config.GetAllowedPluginTypes('web')
                #GetAllowedPluginTypes('web')
                AllowedPluginTypes = self.Core.Config.Plugin.GetAllowedTypes('web')
                return 'semi_passive' in AllowedPluginTypes or 'active' in AllowedPluginTypes

        def RequestsPossible(self):
                # Even passive plugins will make requests to external resources
                #return [ 'grep' ] != self.Core.Config.GetAllowedPluginTypes('web')
                return [ 'grep' ] != self.Core.DB.Plugin.GetTypesForGroup('web')

        def DumpOutputFile(self, Filename, Contents, Plugin, RelativePath=False):
                SaveDir = self.GetPluginOutputDir(Plugin)
                abs_path = self.Core.DumpFile(Filename, Contents, SaveDir)
                if RelativePath:
                    return(os.path.relpath(abs_path, self.Core.Config.GetOutputDirForTargets()))
                return(abs_path)

        def RetrieveAbsPath(self, RelativePath):
            return(os.path.join(self.Core.Config.GetOutputDirForTargets(), RelativePath))

        def GetPluginOutputDir(self, Plugin): # Organise results by OWASP Test type and then active, passive, semi_passive
            #print "Plugin="+str(Plugin)+", Partial url ..="+str(self.Core.Config.Get('partial_url_output_path'))+", TARGET="+self.Core.Config.Get('TARGET')
            if ((Plugin['group'] == 'web') or (Plugin['group'] == 'net')):
                return os.path.join(self.Core.DB.Target.GetPath('partial_url_output_path'), WipeBadCharsForFilename(Plugin['title']), Plugin['type'])
            elif Plugin['group'] == 'aux':
                return os.path.join(self.Core.Config.Get('AUX_OUTPUT_PATH'), WipeBadCharsForFilename(Plugin['title']), Plugin['type'])

        def exists(self, directory):
            return os.path.exists(directory)

        def GetModule(self, ModuleName, ModuleFile, ModulePath):# Python fiddling to load a module from a file, there is probably a better way...
                f, Filename, desc = imp.find_module(ModuleFile.split('.')[0], [ModulePath]) #ModulePath = os.path.abspath(ModuleFile)
                return imp.load_module(ModuleName, f, Filename, desc)

        def IsChosenPlugin(self, Plugin):
                Chosen = True
                if Plugin['group'] == self.PluginGroup:
                        if self.OnlyPluginsSet and Plugin['code'] not in self.OnlyPluginsList:
                                Chosen = False # Skip plugins not present in the white-list defined by the user
                        if self.ExceptPluginsSet and Plugin['code'] in self.ExceptPluginsList:
                                Chosen = False # Skip plugins present in the black-list defined by the user
                if Plugin['type'] not in self.Core.DB.Plugin.GetTypesForGroup(Plugin['group']):
                        Chosen = False # Skip plugin: Not matching selected type
                return Chosen

        def IsActiveTestingPossible(self): # Checks if 1 active plugin is enabled = active testing possible:
                Possible = False
                #for PluginType, PluginFile, Title, Code, ReferenceURL in self.Core.Config.GetPlugins(): # Processing Loop
                #for PluginType, PluginFile, Title, Code in self.Core.Config.Plugin.GetOrder(self.PluginGroup):
                for Plugin in self.Core.Config.Plugin.GetOrder(self.PluginGroup):
                        if self.IsChosenPlugin(Plugin) and Plugin['type'] == 'active':
                                Possible = True
                                break
                return Possible

        def force_overwrite(self):
            #return self.Core.Config.Get('FORCE_OVERWRITE')
>>>>>>> 297e0f0d
            return False
        if 'grep' == Plugin['type'] and self.PluginAlreadyRun(Plugin):
            return False  # Grep plugins can only run if some active or semi_passive plugin was run since the last time
        return True

    def GetPluginFullPath(self, PluginDir, Plugin):
        return PluginDir + "/" + Plugin['type'] + "/" + Plugin['file']  # Path to run the plugin

    def RunPlugin(self, PluginDir, Plugin, save_output=True):
        PluginPath = self.GetPluginFullPath(PluginDir, Plugin)
        (Path, Name) = os.path.split(PluginPath)
        # (Name, Ext) = os.path.splitext(Name)
        #self.db.Debug.Add("Running Plugin -> Plugin="+str(Plugin)+", PluginDir="+str(PluginDir))
        PluginOutput = self.GetModule("", Name, Path + "/").run(Plugin)
        #if save_output:
        #print(PluginOutput)
        #self.SavePluginInfo(PluginOutput, Plugin) # Timer retrieved here
        return PluginOutput


    @staticmethod
    def rank_plugin(output, pathname):
        """Rank the current plugin results using PTP.

        Returns the ranking value.

        """

        def extract_metasploit_modules(cmd):
            """Extract the metasploit modules contained in the plugin output.

            Returns the list of (module name, output file) found, an empty list
            otherwise.

            """
<<<<<<< HEAD
            return [
                (
                    output['output'].get('ModifiedCommand', '').split(' ')[3],
                    os.path.basename(
                        output['output'].get('RelativeFilePath', ''))
                )
                for output in cmd
                if ('output' in output and
                    'metasploit' in output['output'].get('ModifiedCommand', ''))]

        msf_modules = extract_metasploit_modules(output)
        owtf_rank = -1  # Default ranking value set to Unknown.
        try:
            parser = PTP()
            if msf_modules:
                for module in msf_modules:
                    parser.parse(
                        pathname=pathname,
                        filename=module[1],  # Path to output file.
                        plugin=module[0])  # Metasploit module name.
                    owtf_rank = max(
                        owtf_rank,
                        parser.get_highest_ranking())
            else:
                parser.parse(pathname=pathname)
                owtf_rank = parser.get_highest_ranking()
        except PTPError:  # Not supported tool or report not found.
            pass
        return owtf_rank


    def ProcessPlugin(self, plugin_dir, plugin, status={}):
        # Save how long it takes for the plugin to run.
        self.timer.StartTimer('Plugin')
        plugin['start'] = self.timer.GetStartDateTimeAsStr(
            'Plugin')
        # Use relative path from targets folders while saving
        plugin['output_path'] = os.path.relpath(self.GetPluginOutputDir(plugin),
                                                self.config.GetOutputDirForTargets())
        if not self.CanPluginRun(plugin, True):
            return None  # Skip.
        status['AllSkipped'] = False  # A plugin is going to be run.
        plugin['status'] = 'Running'
        self.PluginCount += 1
        logging.info(
            '_' * 10 + ' ' + str(self.PluginCount) +
            ' - Target: ' + self.target.GetTargetURL() +
            ' -> Plugin: ' + plugin['title'] + ' (' +
            plugin['type'] + ') ' + '_' * 10)
        # self.LogPluginExecution(Plugin)
        # Skip processing in simulation mode, but show until line above
        # to illustrate what will run
        if self.Simulation:
            return None
        # DB empty => grep plugins will fail, skip!!
        if ('grep' == plugin['type'] and
                    self.transaction.NumTransactions() == 0):
            logging.info(
                'Skipped - Cannot run grep plugins: '
                'The Transaction DB is empty')
            return None
        try:
            output = self.RunPlugin(plugin_dir, plugin)
            plugin['status'] = 'Successful'
            plugin['end'] = self.timer.GetEndDateTimeAsStr(
                'Plugin')
            owtf_rank = self.rank_plugin(
                output,
                self.GetPluginOutputDir(plugin))
            status['SomeSuccessful'] = True
            self.plugin_output.SavePluginOutput(
                plugin,
                output,
                self.timer.GetElapsedTimeAsStr('Plugin'),
                owtf_rank=owtf_rank)
            return output
        except KeyboardInterrupt:
            # Just explain why crashed.
            plugin['status'] = 'Aborted'
            plugin['end'] = self.timer.GetEndDateTimeAsStr(
                'Plugin')
            self.plugin_output.SavePartialPluginOutput(
                plugin,
                [],
                'Aborted by User',
                self.timer.GetElapsedTimeAsStr('Plugin'))
            self.error_handler.UserAbort('Plugin')
            status['SomeAborted (Keyboard Interrupt)'] = True
        except SystemExit:
            # Abort plugin processing and get out to external exception
            # handling, information saved elsewhere.
            raise SystemExit
        except PluginAbortException, PartialOutput:
            plugin['status'] = 'Aborted (by user)'
            plugin['end'] = self.timer.GetEndDateTimeAsStr(
                'Plugin')
            self.plugin_output.SavePartialPluginOutput(
                plugin,
                PartialOutput.parameter,
                'Aborted by User',
                self.timer.GetElapsedTimeAsStr('Plugin'))
            status['SomeAborted'] = True
        except UnreachableTargetException, PartialOutput:
            plugin['status'] = 'Unreachable Target'
            plugin['end'] = self.timer.GetEndDateTimeAsStr(
                'Plugin')
            self.plugin_output.SavePartialPluginOutput(
                plugin,
                PartialOutput.parameter,
                'Unreachable Target',
                self.timer.GetElapsedTimeAsStr('Plugin'))
            status['SomeAborted'] = True
        except FrameworkAbortException, PartialOutput:
            plugin['status'] = 'Aborted (Framework Exit)'
            plugin['end'] = self.timer.GetEndDateTimeAsStr(
                'Plugin')
            self.plugin_output.SavePartialPluginOutput(
                plugin,
                PartialOutput.parameter,
                'Framework Aborted',
                self.timer.GetElapsedTimeAsStr('Plugin'))
            self.Core.Finish("Aborted")
=======
            def extract_metasploit_modules(cmd):
                """Extract the metasploit modules contained in the plugin output.

                Returns the list of (module name, output file) found, an empty list
                otherwise.

                """
                return [
                    (
                        output['output'].get('ModifiedCommand', '').split(' ')[3],
                        os.path.basename(
                            output['output'].get('RelativeFilePath', ''))
                    )
                    for output in cmd
                    if ('output' in output and
                        'metasploit' in output['output'].get('ModifiedCommand',''))]

            msf_modules = extract_metasploit_modules(output)
            owtf_rank = -1  # Default ranking value set to Unknown.
            try:
                parser = PTP()
                if msf_modules:
                    for module in msf_modules:
                        parser.parse(
                            pathname=pathname,
                            filename=module[1],  # Path to output file.
                            plugin=module[0])  # Metasploit module name.
                        owtf_rank = max(
                            owtf_rank,
                            parser.get_highest_ranking())
                else:
                    parser.parse(pathname=pathname)
                    owtf_rank = parser.get_highest_ranking()
            except PTPError:  # Not supported tool or report not found.
                pass
            return owtf_rank


        def ProcessPlugin(self, plugin_dir, plugin, status={}):
            # Save how long it takes for the plugin to run.
            self.Core.Timer.start_timer('Plugin')
            plugin['start'] = self.Core.Timer.get_start_date_time(
                'Plugin')
            # Use relative path from targets folders while saving
            plugin['output_path'] = os.path.relpath(self.GetPluginOutputDir(plugin),
                self.Core.Config.GetOutputDirForTargets())
            status['AllSkipped'] = False  # A plugin is going to be run.
            plugin['status'] = 'Running'
            self.PluginCount += 1
            logging.info(
                '_' * 10 + ' ' + str(self.PluginCount) +
                ' - Target: ' + self.Core.DB.Target.GetTargetURL() +
                ' -> Plugin: ' + plugin['title'] + ' (' +
                plugin['type']+ ') ' + '_' * 10)
            #self.LogPluginExecution(Plugin)
            # Skip processing in simulation mode, but show until line above
            # to illustrate what will run
            if self.Simulation:
                return None
            # DB empty => grep plugins will fail, skip!!
            if ('grep' == plugin['type'] and
                    self.Core.DB.Transaction.NumTransactions() == 0):
                logging.info(
                    'Skipped - Cannot run grep plugins: '
                    'The Transaction DB is empty')
                return None
            try:
                output = self.RunPlugin(plugin_dir, plugin)
                plugin['status'] = 'Successful'
                plugin['end'] = self.Core.Timer.get_end_date_time(
                    'Plugin')
                owtf_rank = self.rank_plugin(
                    output,
                    self.GetPluginOutputDir(plugin))
                status['SomeSuccessful'] = True
                self.Core.DB.POutput.SavePluginOutput(
                    plugin,
                    output,
                    owtf_rank=owtf_rank)
                return output
            except KeyboardInterrupt:
                # Just explain why crashed.
                plugin['status'] = 'Aborted'
                plugin['end'] = self.Core.Timer.get_end_date_time(
                    'Plugin')
                self.Core.DB.POutput.SavePartialPluginOutput(
                    plugin,
                    [],
                    'Aborted by User')
                self.Core.Error.UserAbort('Plugin')
                status['SomeAborted (Keyboard Interrupt)'] = True
            except SystemExit:
                # Abort plugin processing and get out to external exception
                # handling, information saved elsewhere.
                raise SystemExit
            except PluginAbortException, PartialOutput:
                plugin['status'] = 'Aborted (by user)'
                plugin['end'] = self.Core.Timer.get_end_date_time(
                    'Plugin')
                self.Core.DB.POutput.SavePartialPluginOutput(
                    plugin,
                    PartialOutput.parameter,
                    'Aborted by User')
                status['SomeAborted'] = True
            except UnreachableTargetException, PartialOutput:
                plugin['status'] = 'Unreachable Target'
                plugin['end'] = self.Core.Timer.get_end_date_time(
                    'Plugin')
                self.Core.DB.POutput.SavePartialPluginOutput(
                    plugin,
                    PartialOutput.parameter,
                    'Unreachable Target')
                status['SomeAborted'] = True
            except FrameworkAbortException, PartialOutput:
                plugin['status'] = 'Aborted (Framework Exit)'
                plugin['end'] = self.Core.Timer.get_end_date_time(
                    'Plugin')
                self.Core.DB.POutput.SavePartialPluginOutput(
                    plugin,
                    PartialOutput.parameter,
                    'Framework Aborted')
                self.Core.Finish("Aborted")
>>>>>>> 297e0f0d
            #TODO: Handle this gracefully
            #except: # BUG
            #        Plugin["status"] = "Crashed"
            #        cprint("Crashed")
<<<<<<< HEAD
            #self.SavePluginInfo(self.error_handler.Add("Plugin "+Plugin['Type']+"/"+Plugin['File']+" failed for target "+self.config.Get('TARGET')), Plugin) # Try to save something
            #TODO: http://blog.tplus1.com/index.php/2007/09/28/the-python-logging-module-is-much-better-than-print-statements/

    def ProcessPlugins(self):
        status = {
            'SomeAborted': False,
            'SomeSuccessful': False,
            'AllSkipped': True}
        if self.PluginGroup in ['web', 'aux', 'net']:
            self.ProcessPluginsForTargetList(
                self.PluginGroup,
                status,
                self.target.GetAll("ID"))
        return status

    def GetPluginGroupDir(self, PluginGroup):
        PluginDir = self.config.FrameworkConfigGet('PLUGINS_DIR') + PluginGroup
        return PluginDir

    def SwitchToTarget(self, Target):
        self.target.SetTarget(Target)  # Tell Target DB that all Gets/Sets are now Target-specific

    def get_plugins_in_order_for_PluginGroup(self, PluginGroup):
        return self.config.Plugin.GetOrder(PluginGroup)

    def get_plugins_in_order(self, PluginGroup):
        return self.config.Plugin.GetOrder(PluginGroup)

    def ProcessPluginsForTargetList(self, PluginGroup, Status,
                                    TargetList):  # TargetList param will be useful for netsec stuff to call this
        PluginDir = self.GetPluginGroupDir(PluginGroup)
        if PluginGroup == 'net':
            portwaves = self.config.Get('PORTWAVES')
            waves = portwaves.split(',')
            waves.append('-1')
            lastwave = 0
            for Target in TargetList:  # For each Target
                self.scanner.scan_network(Target)
                # Scanning and processing the first part of the ports
                for i in range(1):
                    ports = self.config.GetTcpPorts(lastwave, waves[i])
                    print "probing for ports" + str(ports)
                    http = self.scanner.probe_network(Target, 'tcp', ports)
                    # Tell Config that all Gets/Sets are now
                    # Target-specific.
                    self.SwitchToTarget(Target)
                    for Plugin in self.get_plugins_in_order_for_PluginGroup(PluginGroup):
                        self.ProcessPlugin(PluginDir, Plugin, Status)
                    lastwave = waves[i]
                    for http_ports in http:
                        if http_ports == '443':
                            self.ProcessPluginsForTargetList(
                                'web', {
                                    'SomeAborted': False,
                                    'SomeSuccessful': False,
                                    'AllSkipped': True},
                                {'https://' + Target.split('//')[1]}
                            )
                        else:
                            self.ProcessPluginsForTargetList(
                                'web', {
                                    'SomeAborted': False,
                                    'SomeSuccessful': False,
                                    'AllSkipped': True},
                                {Target}
                            )
        else:
            pass
            # self.WorkerManager.startinput()
            #self.WorkerManager.fillWorkList(PluginGroup,TargetList)
            #self.WorkerManager.spawn_workers()
            #self.WorkerManager.manage_workers()
            #self.WorkerManager.poisonPillToWorkers()
            #Status = self.WorkerManager.joinWorker()
            #if 'breadth' == self.Algorithm: # Loop plugins, then targets
            #       for Plugin in self.config.Plugin.GetOrder(PluginGroup):# For each Plugin
            #               #print "Processing Plugin="+str(Plugin)
            #               for Target in TargetList: # For each Target
            #                       #print "Processing Target="+str(Target)
            #                       self.SwitchToTarget(Target) # Tell Config that all Gets/Sets are now Target-specific
            #                       self.ProcessPlugin( PluginDir, Plugin, Status )
            #elif 'depth' == self.Algorithm: # Loop Targets, then plugins
            #       for Target in TargetList: # For each Target
            #               self.SwitchToTarget(Target) # Tell Config that all Gets/Sets are now Target-specific
            #               for Plugin in self.config.Plugin.GetOrder(PluginGroup):# For each Plugin
            #                       self.ProcessPlugin( PluginDir, Plugin, Status )

    def CleanUp(self):
        self.WorkerManager.clean_up()

    def SavePluginInfo(self, PluginOutput, Plugin):
        self.db.SaveDBs()  # Save new URLs to DB after each request
        self.reporter.SavePluginReport(PluginOutput, Plugin)  # Timer retrieved by Reporter

    def ShowPluginList(self):
        if self.ListPlugins == 'web':
            self.ShowWebPluginsBanner()
        elif self.ListPlugins == 'aux':
            self.ShowAuxPluginsBanner()
        self.ShowPluginGroupPlugins(self.ListPlugins)

    def ShowAuxPluginsBanner(self):
        print(INTRO_BANNER_GENERAL + "\n Available AUXILIARY plugins:""")

    def ShowWebPluginsBanner(self):
        print(INTRO_BANNER_GENERAL + INTRO_BANNER_WEB_PLUGIN_TYPE + "\n Available WEB plugins:""")

    def ShowPluginGroupPlugins(self, PluginGroup):
        for PluginType in self.config.Plugin.GetTypesForGroup(PluginGroup):
            self.ShowPluginTypePlugins(PluginType, PluginGroup)

    def ShowPluginTypePlugins(self, PluginType, PluginGroup):
        cprint("\n" + '*' * 40 + " " + PluginType.title().replace('_', '-') + " plugins " + '*' * 40)
        for Plugin in self.config.Plugin.GetAll(PluginGroup, PluginType):
            # 'Name' : PluginName, 'Code': PluginCode, 'File' : PluginFile, 'Descrip' : PluginDescrip } )
            LineStart = " " + Plugin['type'] + ": " + Plugin['name']
            Pad1 = "_" * (60 - len(LineStart))
            Pad2 = "_" * (20 - len(Plugin['code']))
            cprint(LineStart + Pad1 + "(" + Plugin['code'] + ")" + Pad2 + Plugin['descrip'])
=======
                    #self.SavePluginInfo(self.Core.Error.Add("Plugin "+Plugin['Type']+"/"+Plugin['File']+" failed for target "+self.Core.Config.Get('TARGET')), Plugin) # Try to save something
                    #TODO: http://blog.tplus1.com/index.php/2007/09/28/the-python-logging-module-is-much-better-than-print-statements/

        def ProcessPlugins(self):
            status = {
                'SomeAborted': False,
                'SomeSuccessful': False,
                'AllSkipped': True}
            if self.PluginGroup in ['web', 'aux', 'net']:
                self.ProcessPluginsForTargetList(
                    self.PluginGroup,
                    status,
                    self.Core.DB.Target.GetAll("id"))
            return status

        def GetPluginGroupDir(self, PluginGroup):
                PluginDir = self.Core.Config.FrameworkConfigGet('PLUGINS_DIR')+PluginGroup
                return PluginDir

        def SwitchToTarget(self, Target):
            self.Core.DB.Target.SetTarget(Target) # Tell Target DB that all Gets/Sets are now Target-specific

        def get_plugins_in_order_for_PluginGroup(self, PluginGroup):
            return self.Core.Config.Plugin.GetOrder(PluginGroup)

        def get_plugins_in_order(self, PluginGroup):
            return self.Core.Config.Plugin.GetOrder(PluginGroup)

        def ProcessPluginsForTargetList(self, PluginGroup, Status, TargetList): # TargetList param will be useful for netsec stuff to call this
            PluginDir = self.GetPluginGroupDir(PluginGroup)
            if PluginGroup == 'net':
                portwaves =  self.Core.Config.Get('PORTWAVES')
                waves = portwaves.split(',')
                waves.append('-1')
                lastwave=0
                for Target in TargetList: # For each Target
                    self.scanner.scan_network(Target)
                    #Scanning and processing the first part of the ports
                    for i in range(1):
                        ports = self.Core.Config.GetTcpPorts(lastwave,waves[i])
                        print "probing for ports" + str(ports)
                        http = self.scanner.probe_network(Target, 'tcp', ports)
                        # Tell Config that all Gets/Sets are now
                        # Target-specific.
                        self.SwitchToTarget(Target)
                        for Plugin in self.get_plugins_in_order_for_PluginGroup(PluginGroup):
                            self.ProcessPlugin(PluginDir, Plugin, Status)
                        lastwave = waves[i]
                        for http_ports in http:
                            if http_ports == '443':
                                self.ProcessPluginsForTargetList(
                                    'web', {
                                        'SomeAborted': False,
                                        'SomeSuccessful': False,
                                        'AllSkipped': True},
                                    {'https://' + Target.split('//')[1]}
                                    )
                            else:
                                self.ProcessPluginsForTargetList(
                                    'web', {
                                        'SomeAborted': False,
                                        'SomeSuccessful': False,
                                        'AllSkipped': True},
                                    {Target}
                                    )
            else:
                pass
                #self.WorkerManager.startinput()
                #self.WorkerManager.fillWorkList(PluginGroup,TargetList)
                #self.WorkerManager.spawn_workers()
                #self.WorkerManager.manage_workers()
                #self.WorkerManager.poisonPillToWorkers()
                #Status = self.WorkerManager.joinWorker()
                #if 'breadth' == self.Algorithm: # Loop plugins, then targets
                #       for Plugin in self.Core.Config.Plugin.GetOrder(PluginGroup):# For each Plugin
                #               #print "Processing Plugin="+str(Plugin)
                #               for Target in TargetList: # For each Target
                #                       #print "Processing Target="+str(Target)
                #                       self.SwitchToTarget(Target) # Tell Config that all Gets/Sets are now Target-specific
                #                       self.ProcessPlugin( PluginDir, Plugin, Status )
                #elif 'depth' == self.Algorithm: # Loop Targets, then plugins
                #       for Target in TargetList: # For each Target
                #               self.SwitchToTarget(Target) # Tell Config that all Gets/Sets are now Target-specific
                #               for Plugin in self.Core.Config.Plugin.GetOrder(PluginGroup):# For each Plugin
                #                       self.ProcessPlugin( PluginDir, Plugin, Status )

        def CleanUp(self):
            self.WorkerManager.clean_up()

        def SavePluginInfo(self, PluginOutput, Plugin):
                self.Core.DB.SaveDBs() # Save new URLs to DB after each request
                self.Core.Reporter.SavePluginReport(PluginOutput, Plugin) # Timer retrieved by Reporter

        def ShowPluginList(self):
                if self.ListPlugins == 'web':
                        self.ShowWebPluginsBanner()
                elif self.ListPlugins == 'aux':
                        self.ShowAuxPluginsBanner()
                self.ShowPluginGroupPlugins(self.ListPlugins)

        def ShowAuxPluginsBanner(self):
                print(INTRO_BANNER_GENERAL+"\n Available AUXILIARY plugins:""")

        def ShowWebPluginsBanner(self):
                print(INTRO_BANNER_GENERAL+INTRO_BANNER_WEB_PLUGIN_TYPE+"\n Available WEB plugins:""")

        def ShowPluginGroupPlugins(self, PluginGroup):
                for PluginType in self.Core.Config.Plugin.GetTypesForGroup(PluginGroup):
                        self.ShowPluginTypePlugins(PluginType,PluginGroup)

        def ShowPluginTypePlugins(self, PluginType,PluginGroup):
                cprint("\n"+'*' * 40+" "+PluginType.title().replace('_', '-')+" plugins "+'*' * 40)
                for Plugin in self.Core.Config.Plugin.GetAll(PluginGroup, PluginType):
                        #'Name' : PluginName, 'Code': PluginCode, 'File' : PluginFile, 'Descrip' : PluginDescrip } )
                        LineStart = " "+Plugin['type']+": "+Plugin['name']
                        Pad1 = "_" * (60 - len(LineStart))
                        Pad2 = "_" * (20- len(Plugin['code']))
                        cprint(LineStart+Pad1+"("+Plugin['code']+")"+Pad2+Plugin['descrip'])
>>>>>>> 297e0f0d
<|MERGE_RESOLUTION|>--- conflicted
+++ resolved
@@ -75,7 +75,6 @@
 - Grep Plugins: NO requests sent to target. 100% based on transaction searches and plugin output parsing. Automatically run after semi_passive and active in default profile.
 """
 
-<<<<<<< HEAD
 
 class PluginHandler(BaseComponent, PluginHandlerInterface):
     PluginCount = 0
@@ -126,11 +125,13 @@
         self.reporter = self.get_component("reporter")
         self.scanner = Scanner()
 
+    def PluginAlreadyRun(self, PluginInfo):
+        return self.plugin_output.PluginAlreadyRun(PluginInfo)
+    
     def ValidateAndFormatPluginList(self, PluginList):
         List = []  # Ensure there is always a list to iterate from! :)
         if PluginList != None:
             List = PluginList
-
         ValidatedList = []
         # print "List to validate="+str(List)
         for Item in List:
@@ -190,11 +191,12 @@
                                      Plugin):  # Get all execution entries from log since last time the passed plugin executed
         return self.ExecutionRegistry[self.config.GetTarget()][self.GetLastPluginExecution(Plugin):]
 
-    def NormalRequestsAllowed(self):
-        # AllowedPluginTypes = self.config.GetAllowedPluginTypes('web')
-        #GetAllowedPluginTypes('web')
-        AllowedPluginTypes = self.config.Plugin.GetAllowedTypes('web')
-        return 'semi_passive' in AllowedPluginTypes or 'active' in AllowedPluginTypes
+    def GetPluginOutputDir(self, Plugin): # Organise results by OWASP Test type and then active, passive, semi_passive
+        #print "Plugin="+str(Plugin)+", Partial url ..="+str(self.Core.Config.Get('partial_url_output_path'))+", TARGET="+self.Core.Config.Get('TARGET')
+        if ((Plugin['group'] == 'web') or (Plugin['group'] == 'net')):
+            return os.path.join(self.Core.DB.Target.GetPath('partial_url_output_path'), WipeBadCharsForFilename(Plugin['title']), Plugin['type'])
+        elif Plugin['group'] == 'aux':
+            return os.path.join(self.Core.Config.Get('AUX_OUTPUT_PATH'), WipeBadCharsForFilename(Plugin['title']), Plugin['type'])
 
     def RequestsPossible(self):
         # Even passive plugins will make requests to external resources
@@ -270,142 +272,6 @@
             # External plugins are run only once per each run, so they are registered for all targets
             # that are targets in that run. This is an alternative to chaning the js filters etc..
             #        self.register_plugin_for_all_targets(Plugin)
-=======
-class PluginHandler:
-        PluginCount = 0
-
-        def __init__(self, CoreObj, Options):
-                self.Core = CoreObj
-                #This should be dynamic from filesystem:
-                #self.PluginGroups = [ 'web', 'net', 'aux' ]
-                #self.PluginTypes = [ 'passive', 'semi_passive', 'active', 'grep' ]
-                #self.AllowedPluginTypes = self.GetAllowedPluginTypes(Options['PluginType'].split(','))
-                #self.Simulation, self.Scope, self.PluginGroup, self.Algorithm, self.ListPlugins = [ Options['Simulation'], Options['Scope'], Options['PluginGroup'], Options['Algorithm'], Options['ListPlugins'] ]
-                self.Simulation, self.Scope, self.PluginGroup, self.ListPlugins = [ Options['Simulation'], Options['Scope'], Options['PluginGroup'], Options['ListPlugins'] ]
-                self.OnlyPluginsList = self.ValidateAndFormatPluginList(Options['OnlyPlugins'])
-                self.ExceptPluginsList = self.ValidateAndFormatPluginList(Options['ExceptPlugins'])
-                #print "OnlyPlugins="+str(self.OnlyPluginsList)
-                #print "ExceptPlugins="+str(self.ExceptPluginsList)
-                #print "Options['PluginType']="+str(Options['PluginType'])
-                if isinstance(Options['PluginType'], str): # For special plugin types like "quiet" -> "semi_passive" + "passive"
-                        Options['PluginType'] = Options['PluginType'].split(',')
-                self.AllowedPlugins = self.Core.DB.Plugin.GetPluginsByGroupType(self.PluginGroup, Options['PluginType'])
-                self.OnlyPluginsSet = len(self.OnlyPluginsList) > 0
-                self.ExceptPluginsSet = len(self.ExceptPluginsList) > 0
-                self.scanner = Scanner(self.Core)
-                self.InitExecutionRegistry()
-                self.showOutput = True
-
-        def ValidateAndFormatPluginList(self, PluginList):
-                List = [] # Ensure there is always a list to iterate from! :)
-                if PluginList != None:
-                        List = PluginList
-
-                ValidatedList = []
-                #print "List to validate="+str(List)
-                for Item in List:
-                        Found = False
-                        for Plugin in self.Core.DB.Plugin.GetPluginsByGroup(self.PluginGroup): # Processing Loop
-                                if Item in [ Plugin['code'], Plugin['name'] ]:
-                                        ValidatedList.append(Plugin['code'])
-                                        Found = True
-                                        break
-                        if not Found:
-                                cprint("ERROR: The code '"+Item+"' is not a valid plugin, please use the -l option to see available plugin names and codes")
-                                exit()
-                return ValidatedList # Return list of Codes
-
-        def InitExecutionRegistry(self): # Initialises the Execution registry: As plugins execute they will be tracked here, useful to avoid calling plugins stupidly :)
-                self.ExecutionRegistry = defaultdict(list)
-                for Target in self.Scope:
-                        self.ExecutionRegistry[Target] = []
-
-        def GetLastPluginExecution(self, Plugin):
-                ExecLog = self.ExecutionRegistry[self.Core.Config.GetTarget()] # Get shorcut to relevant execution log for this target for readability below :)
-                NumItems = len(ExecLog)
-                #print "NumItems="+str(NumItems)
-                if NumItems == 0:
-                        return -1 # List is empty
-                #print "NumItems="+str(NumItems)
-                #print str(ExecLog)
-                #print str(range((NumItems -1), 0))
-                for Index in range((NumItems -1), -1, -1):
-                        #print "Index="+str(Index)
-                        #print str(ExecLog[Index])
-                        Match = True
-                        for Key, Value in ExecLog[Index].items(): # Compare all execution log values against the passed Plugin, if all match, return index to log record
-                                if not Key in Plugin or Plugin[Key] != Value:
-                                        Match = False
-                        if Match:
-                                #print str(PluginIprint "you have etered " + cnfo)+" was found!"
-                                return Index
-                return -1
-
-        def PluginAlreadyRun(self, PluginInfo):
-            return self.Core.DB.POutput.PluginAlreadyRun(PluginInfo)
-
-        def GetExecLogSinceLastExecution(self, Plugin): # Get all execution entries from log since last time the passed plugin executed
-                return self.ExecutionRegistry[self.Core.Config.GetTarget()][self.GetLastPluginExecution(Plugin):]
-
-        def NormalRequestsAllowed(self):
-                #AllowedPluginTypes = self.Core.Config.GetAllowedPluginTypes('web')
-                #GetAllowedPluginTypes('web')
-                AllowedPluginTypes = self.Core.Config.Plugin.GetAllowedTypes('web')
-                return 'semi_passive' in AllowedPluginTypes or 'active' in AllowedPluginTypes
-
-        def RequestsPossible(self):
-                # Even passive plugins will make requests to external resources
-                #return [ 'grep' ] != self.Core.Config.GetAllowedPluginTypes('web')
-                return [ 'grep' ] != self.Core.DB.Plugin.GetTypesForGroup('web')
-
-        def DumpOutputFile(self, Filename, Contents, Plugin, RelativePath=False):
-                SaveDir = self.GetPluginOutputDir(Plugin)
-                abs_path = self.Core.DumpFile(Filename, Contents, SaveDir)
-                if RelativePath:
-                    return(os.path.relpath(abs_path, self.Core.Config.GetOutputDirForTargets()))
-                return(abs_path)
-
-        def RetrieveAbsPath(self, RelativePath):
-            return(os.path.join(self.Core.Config.GetOutputDirForTargets(), RelativePath))
-
-        def GetPluginOutputDir(self, Plugin): # Organise results by OWASP Test type and then active, passive, semi_passive
-            #print "Plugin="+str(Plugin)+", Partial url ..="+str(self.Core.Config.Get('partial_url_output_path'))+", TARGET="+self.Core.Config.Get('TARGET')
-            if ((Plugin['group'] == 'web') or (Plugin['group'] == 'net')):
-                return os.path.join(self.Core.DB.Target.GetPath('partial_url_output_path'), WipeBadCharsForFilename(Plugin['title']), Plugin['type'])
-            elif Plugin['group'] == 'aux':
-                return os.path.join(self.Core.Config.Get('AUX_OUTPUT_PATH'), WipeBadCharsForFilename(Plugin['title']), Plugin['type'])
-
-        def exists(self, directory):
-            return os.path.exists(directory)
-
-        def GetModule(self, ModuleName, ModuleFile, ModulePath):# Python fiddling to load a module from a file, there is probably a better way...
-                f, Filename, desc = imp.find_module(ModuleFile.split('.')[0], [ModulePath]) #ModulePath = os.path.abspath(ModuleFile)
-                return imp.load_module(ModuleName, f, Filename, desc)
-
-        def IsChosenPlugin(self, Plugin):
-                Chosen = True
-                if Plugin['group'] == self.PluginGroup:
-                        if self.OnlyPluginsSet and Plugin['code'] not in self.OnlyPluginsList:
-                                Chosen = False # Skip plugins not present in the white-list defined by the user
-                        if self.ExceptPluginsSet and Plugin['code'] in self.ExceptPluginsList:
-                                Chosen = False # Skip plugins present in the black-list defined by the user
-                if Plugin['type'] not in self.Core.DB.Plugin.GetTypesForGroup(Plugin['group']):
-                        Chosen = False # Skip plugin: Not matching selected type
-                return Chosen
-
-        def IsActiveTestingPossible(self): # Checks if 1 active plugin is enabled = active testing possible:
-                Possible = False
-                #for PluginType, PluginFile, Title, Code, ReferenceURL in self.Core.Config.GetPlugins(): # Processing Loop
-                #for PluginType, PluginFile, Title, Code in self.Core.Config.Plugin.GetOrder(self.PluginGroup):
-                for Plugin in self.Core.Config.Plugin.GetOrder(self.PluginGroup):
-                        if self.IsChosenPlugin(Plugin) and Plugin['type'] == 'active':
-                                Possible = True
-                                break
-                return Possible
-
-        def force_overwrite(self):
-            #return self.Core.Config.Get('FORCE_OVERWRITE')
->>>>>>> 297e0f0d
             return False
         if 'grep' == Plugin['type'] and self.PluginAlreadyRun(Plugin):
             return False  # Grep plugins can only run if some active or semi_passive plugin was run since the last time
@@ -441,7 +307,6 @@
             otherwise.
 
             """
-<<<<<<< HEAD
             return [
                 (
                     output['output'].get('ModifiedCommand', '').split(' ')[3],
@@ -475,30 +340,28 @@
 
     def ProcessPlugin(self, plugin_dir, plugin, status={}):
         # Save how long it takes for the plugin to run.
-        self.timer.StartTimer('Plugin')
-        plugin['start'] = self.timer.GetStartDateTimeAsStr(
+        self.timer.start_timer('Plugin')
+        plugin['start'] = self.timer.get_start_date_time(
             'Plugin')
         # Use relative path from targets folders while saving
         plugin['output_path'] = os.path.relpath(self.GetPluginOutputDir(plugin),
-                                                self.config.GetOutputDirForTargets())
-        if not self.CanPluginRun(plugin, True):
-            return None  # Skip.
+            self.Core.Config.GetOutputDirForTargets())
         status['AllSkipped'] = False  # A plugin is going to be run.
         plugin['status'] = 'Running'
         self.PluginCount += 1
         logging.info(
             '_' * 10 + ' ' + str(self.PluginCount) +
-            ' - Target: ' + self.target.GetTargetURL() +
+            ' - Target: ' + self.Core.DB.Target.GetTargetURL() +
             ' -> Plugin: ' + plugin['title'] + ' (' +
-            plugin['type'] + ') ' + '_' * 10)
-        # self.LogPluginExecution(Plugin)
+            plugin['type']+ ') ' + '_' * 10)
+        #self.LogPluginExecution(Plugin)
         # Skip processing in simulation mode, but show until line above
         # to illustrate what will run
         if self.Simulation:
             return None
         # DB empty => grep plugins will fail, skip!!
         if ('grep' == plugin['type'] and
-                    self.transaction.NumTransactions() == 0):
+                self.Core.DB.Transaction.NumTransactions() == 0):
             logging.info(
                 'Skipped - Cannot run grep plugins: '
                 'The Transaction DB is empty')
@@ -506,7 +369,7 @@
         try:
             output = self.RunPlugin(plugin_dir, plugin)
             plugin['status'] = 'Successful'
-            plugin['end'] = self.timer.GetEndDateTimeAsStr(
+            plugin['end'] = self.timer.get_end_date_time(
                 'Plugin')
             owtf_rank = self.rank_plugin(
                 output,
@@ -515,20 +378,18 @@
             self.plugin_output.SavePluginOutput(
                 plugin,
                 output,
-                self.timer.GetElapsedTimeAsStr('Plugin'),
                 owtf_rank=owtf_rank)
             return output
         except KeyboardInterrupt:
             # Just explain why crashed.
             plugin['status'] = 'Aborted'
-            plugin['end'] = self.timer.GetEndDateTimeAsStr(
+            plugin['end'] = self.timer.get_end_date_time(
                 'Plugin')
             self.plugin_output.SavePartialPluginOutput(
                 plugin,
                 [],
-                'Aborted by User',
-                self.timer.GetElapsedTimeAsStr('Plugin'))
-            self.error_handler.UserAbort('Plugin')
+                'Aborted by User')
+            self.Core.Error.UserAbort('Plugin')
             status['SomeAborted (Keyboard Interrupt)'] = True
         except SystemExit:
             # Abort plugin processing and get out to external exception
@@ -536,165 +397,35 @@
             raise SystemExit
         except PluginAbortException, PartialOutput:
             plugin['status'] = 'Aborted (by user)'
-            plugin['end'] = self.timer.GetEndDateTimeAsStr(
+            plugin['end'] = self.timer.get_end_date_time('Plugin')
+            self.plugin_output.SavePartialPluginOutput(
+                plugin,
+                PartialOutput.parameter,
+                'Aborted by User')
+            status['SomeAborted'] = True
+        except UnreachableTargetException, PartialOutput:
+            plugin['status'] = 'Unreachable Target'
+            plugin['end'] = self.timer.get_end_date_time('Plugin')
+            self.plugin_output.SavePartialPluginOutput(
+             plugin,
+             PartialOutput.parameter,
+             'Unreachable Target')
+            status['SomeAborted'] = True
+        except FrameworkAbortException, PartialOutput:
+            plugin['status'] = 'Aborted (Framework Exit)'
+            plugin['end'] = self.timer.get_end_date_time(
                 'Plugin')
             self.plugin_output.SavePartialPluginOutput(
                 plugin,
                 PartialOutput.parameter,
-                'Aborted by User',
-                self.timer.GetElapsedTimeAsStr('Plugin'))
-            status['SomeAborted'] = True
-        except UnreachableTargetException, PartialOutput:
-            plugin['status'] = 'Unreachable Target'
-            plugin['end'] = self.timer.GetEndDateTimeAsStr(
-                'Plugin')
-            self.plugin_output.SavePartialPluginOutput(
-                plugin,
-                PartialOutput.parameter,
-                'Unreachable Target',
-                self.timer.GetElapsedTimeAsStr('Plugin'))
-            status['SomeAborted'] = True
-        except FrameworkAbortException, PartialOutput:
-            plugin['status'] = 'Aborted (Framework Exit)'
-            plugin['end'] = self.timer.GetEndDateTimeAsStr(
-                'Plugin')
-            self.plugin_output.SavePartialPluginOutput(
-                plugin,
-                PartialOutput.parameter,
-                'Framework Aborted',
-                self.timer.GetElapsedTimeAsStr('Plugin'))
+                'Framework Aborted')
             self.Core.Finish("Aborted")
-=======
-            def extract_metasploit_modules(cmd):
-                """Extract the metasploit modules contained in the plugin output.
-
-                Returns the list of (module name, output file) found, an empty list
-                otherwise.
-
-                """
-                return [
-                    (
-                        output['output'].get('ModifiedCommand', '').split(' ')[3],
-                        os.path.basename(
-                            output['output'].get('RelativeFilePath', ''))
-                    )
-                    for output in cmd
-                    if ('output' in output and
-                        'metasploit' in output['output'].get('ModifiedCommand',''))]
-
-            msf_modules = extract_metasploit_modules(output)
-            owtf_rank = -1  # Default ranking value set to Unknown.
-            try:
-                parser = PTP()
-                if msf_modules:
-                    for module in msf_modules:
-                        parser.parse(
-                            pathname=pathname,
-                            filename=module[1],  # Path to output file.
-                            plugin=module[0])  # Metasploit module name.
-                        owtf_rank = max(
-                            owtf_rank,
-                            parser.get_highest_ranking())
-                else:
-                    parser.parse(pathname=pathname)
-                    owtf_rank = parser.get_highest_ranking()
-            except PTPError:  # Not supported tool or report not found.
-                pass
-            return owtf_rank
-
-
-        def ProcessPlugin(self, plugin_dir, plugin, status={}):
-            # Save how long it takes for the plugin to run.
-            self.Core.Timer.start_timer('Plugin')
-            plugin['start'] = self.Core.Timer.get_start_date_time(
-                'Plugin')
-            # Use relative path from targets folders while saving
-            plugin['output_path'] = os.path.relpath(self.GetPluginOutputDir(plugin),
-                self.Core.Config.GetOutputDirForTargets())
-            status['AllSkipped'] = False  # A plugin is going to be run.
-            plugin['status'] = 'Running'
-            self.PluginCount += 1
-            logging.info(
-                '_' * 10 + ' ' + str(self.PluginCount) +
-                ' - Target: ' + self.Core.DB.Target.GetTargetURL() +
-                ' -> Plugin: ' + plugin['title'] + ' (' +
-                plugin['type']+ ') ' + '_' * 10)
-            #self.LogPluginExecution(Plugin)
-            # Skip processing in simulation mode, but show until line above
-            # to illustrate what will run
-            if self.Simulation:
-                return None
-            # DB empty => grep plugins will fail, skip!!
-            if ('grep' == plugin['type'] and
-                    self.Core.DB.Transaction.NumTransactions() == 0):
-                logging.info(
-                    'Skipped - Cannot run grep plugins: '
-                    'The Transaction DB is empty')
-                return None
-            try:
-                output = self.RunPlugin(plugin_dir, plugin)
-                plugin['status'] = 'Successful'
-                plugin['end'] = self.Core.Timer.get_end_date_time(
-                    'Plugin')
-                owtf_rank = self.rank_plugin(
-                    output,
-                    self.GetPluginOutputDir(plugin))
-                status['SomeSuccessful'] = True
-                self.Core.DB.POutput.SavePluginOutput(
-                    plugin,
-                    output,
-                    owtf_rank=owtf_rank)
-                return output
-            except KeyboardInterrupt:
-                # Just explain why crashed.
-                plugin['status'] = 'Aborted'
-                plugin['end'] = self.Core.Timer.get_end_date_time(
-                    'Plugin')
-                self.Core.DB.POutput.SavePartialPluginOutput(
-                    plugin,
-                    [],
-                    'Aborted by User')
-                self.Core.Error.UserAbort('Plugin')
-                status['SomeAborted (Keyboard Interrupt)'] = True
-            except SystemExit:
-                # Abort plugin processing and get out to external exception
-                # handling, information saved elsewhere.
-                raise SystemExit
-            except PluginAbortException, PartialOutput:
-                plugin['status'] = 'Aborted (by user)'
-                plugin['end'] = self.Core.Timer.get_end_date_time(
-                    'Plugin')
-                self.Core.DB.POutput.SavePartialPluginOutput(
-                    plugin,
-                    PartialOutput.parameter,
-                    'Aborted by User')
-                status['SomeAborted'] = True
-            except UnreachableTargetException, PartialOutput:
-                plugin['status'] = 'Unreachable Target'
-                plugin['end'] = self.Core.Timer.get_end_date_time(
-                    'Plugin')
-                self.Core.DB.POutput.SavePartialPluginOutput(
-                    plugin,
-                    PartialOutput.parameter,
-                    'Unreachable Target')
-                status['SomeAborted'] = True
-            except FrameworkAbortException, PartialOutput:
-                plugin['status'] = 'Aborted (Framework Exit)'
-                plugin['end'] = self.Core.Timer.get_end_date_time(
-                    'Plugin')
-                self.Core.DB.POutput.SavePartialPluginOutput(
-                    plugin,
-                    PartialOutput.parameter,
-                    'Framework Aborted')
-                self.Core.Finish("Aborted")
->>>>>>> 297e0f0d
-            #TODO: Handle this gracefully
-            #except: # BUG
-            #        Plugin["status"] = "Crashed"
-            #        cprint("Crashed")
-<<<<<<< HEAD
-            #self.SavePluginInfo(self.error_handler.Add("Plugin "+Plugin['Type']+"/"+Plugin['File']+" failed for target "+self.config.Get('TARGET')), Plugin) # Try to save something
-            #TODO: http://blog.tplus1.com/index.php/2007/09/28/the-python-logging-module-is-much-better-than-print-statements/
+        #TODO: Handle this gracefully
+        #except: # BUG
+        #        Plugin["status"] = "Crashed"
+        #        cprint("Crashed")
+        #self.SavePluginInfo(self.error_handler.Add("Plugin "+Plugin['Type']+"/"+Plugin['File']+" failed for target "+self.config.Get('TARGET')), Plugin) # Try to save something
+        #TODO: http://blog.tplus1.com/index.php/2007/09/28/the-python-logging-module-is-much-better-than-print-statements/
 
     def ProcessPlugins(self):
         status = {
@@ -812,123 +543,3 @@
             Pad1 = "_" * (60 - len(LineStart))
             Pad2 = "_" * (20 - len(Plugin['code']))
             cprint(LineStart + Pad1 + "(" + Plugin['code'] + ")" + Pad2 + Plugin['descrip'])
-=======
-                    #self.SavePluginInfo(self.Core.Error.Add("Plugin "+Plugin['Type']+"/"+Plugin['File']+" failed for target "+self.Core.Config.Get('TARGET')), Plugin) # Try to save something
-                    #TODO: http://blog.tplus1.com/index.php/2007/09/28/the-python-logging-module-is-much-better-than-print-statements/
-
-        def ProcessPlugins(self):
-            status = {
-                'SomeAborted': False,
-                'SomeSuccessful': False,
-                'AllSkipped': True}
-            if self.PluginGroup in ['web', 'aux', 'net']:
-                self.ProcessPluginsForTargetList(
-                    self.PluginGroup,
-                    status,
-                    self.Core.DB.Target.GetAll("id"))
-            return status
-
-        def GetPluginGroupDir(self, PluginGroup):
-                PluginDir = self.Core.Config.FrameworkConfigGet('PLUGINS_DIR')+PluginGroup
-                return PluginDir
-
-        def SwitchToTarget(self, Target):
-            self.Core.DB.Target.SetTarget(Target) # Tell Target DB that all Gets/Sets are now Target-specific
-
-        def get_plugins_in_order_for_PluginGroup(self, PluginGroup):
-            return self.Core.Config.Plugin.GetOrder(PluginGroup)
-
-        def get_plugins_in_order(self, PluginGroup):
-            return self.Core.Config.Plugin.GetOrder(PluginGroup)
-
-        def ProcessPluginsForTargetList(self, PluginGroup, Status, TargetList): # TargetList param will be useful for netsec stuff to call this
-            PluginDir = self.GetPluginGroupDir(PluginGroup)
-            if PluginGroup == 'net':
-                portwaves =  self.Core.Config.Get('PORTWAVES')
-                waves = portwaves.split(',')
-                waves.append('-1')
-                lastwave=0
-                for Target in TargetList: # For each Target
-                    self.scanner.scan_network(Target)
-                    #Scanning and processing the first part of the ports
-                    for i in range(1):
-                        ports = self.Core.Config.GetTcpPorts(lastwave,waves[i])
-                        print "probing for ports" + str(ports)
-                        http = self.scanner.probe_network(Target, 'tcp', ports)
-                        # Tell Config that all Gets/Sets are now
-                        # Target-specific.
-                        self.SwitchToTarget(Target)
-                        for Plugin in self.get_plugins_in_order_for_PluginGroup(PluginGroup):
-                            self.ProcessPlugin(PluginDir, Plugin, Status)
-                        lastwave = waves[i]
-                        for http_ports in http:
-                            if http_ports == '443':
-                                self.ProcessPluginsForTargetList(
-                                    'web', {
-                                        'SomeAborted': False,
-                                        'SomeSuccessful': False,
-                                        'AllSkipped': True},
-                                    {'https://' + Target.split('//')[1]}
-                                    )
-                            else:
-                                self.ProcessPluginsForTargetList(
-                                    'web', {
-                                        'SomeAborted': False,
-                                        'SomeSuccessful': False,
-                                        'AllSkipped': True},
-                                    {Target}
-                                    )
-            else:
-                pass
-                #self.WorkerManager.startinput()
-                #self.WorkerManager.fillWorkList(PluginGroup,TargetList)
-                #self.WorkerManager.spawn_workers()
-                #self.WorkerManager.manage_workers()
-                #self.WorkerManager.poisonPillToWorkers()
-                #Status = self.WorkerManager.joinWorker()
-                #if 'breadth' == self.Algorithm: # Loop plugins, then targets
-                #       for Plugin in self.Core.Config.Plugin.GetOrder(PluginGroup):# For each Plugin
-                #               #print "Processing Plugin="+str(Plugin)
-                #               for Target in TargetList: # For each Target
-                #                       #print "Processing Target="+str(Target)
-                #                       self.SwitchToTarget(Target) # Tell Config that all Gets/Sets are now Target-specific
-                #                       self.ProcessPlugin( PluginDir, Plugin, Status )
-                #elif 'depth' == self.Algorithm: # Loop Targets, then plugins
-                #       for Target in TargetList: # For each Target
-                #               self.SwitchToTarget(Target) # Tell Config that all Gets/Sets are now Target-specific
-                #               for Plugin in self.Core.Config.Plugin.GetOrder(PluginGroup):# For each Plugin
-                #                       self.ProcessPlugin( PluginDir, Plugin, Status )
-
-        def CleanUp(self):
-            self.WorkerManager.clean_up()
-
-        def SavePluginInfo(self, PluginOutput, Plugin):
-                self.Core.DB.SaveDBs() # Save new URLs to DB after each request
-                self.Core.Reporter.SavePluginReport(PluginOutput, Plugin) # Timer retrieved by Reporter
-
-        def ShowPluginList(self):
-                if self.ListPlugins == 'web':
-                        self.ShowWebPluginsBanner()
-                elif self.ListPlugins == 'aux':
-                        self.ShowAuxPluginsBanner()
-                self.ShowPluginGroupPlugins(self.ListPlugins)
-
-        def ShowAuxPluginsBanner(self):
-                print(INTRO_BANNER_GENERAL+"\n Available AUXILIARY plugins:""")
-
-        def ShowWebPluginsBanner(self):
-                print(INTRO_BANNER_GENERAL+INTRO_BANNER_WEB_PLUGIN_TYPE+"\n Available WEB plugins:""")
-
-        def ShowPluginGroupPlugins(self, PluginGroup):
-                for PluginType in self.Core.Config.Plugin.GetTypesForGroup(PluginGroup):
-                        self.ShowPluginTypePlugins(PluginType,PluginGroup)
-
-        def ShowPluginTypePlugins(self, PluginType,PluginGroup):
-                cprint("\n"+'*' * 40+" "+PluginType.title().replace('_', '-')+" plugins "+'*' * 40)
-                for Plugin in self.Core.Config.Plugin.GetAll(PluginGroup, PluginType):
-                        #'Name' : PluginName, 'Code': PluginCode, 'File' : PluginFile, 'Descrip' : PluginDescrip } )
-                        LineStart = " "+Plugin['type']+": "+Plugin['name']
-                        Pad1 = "_" * (60 - len(LineStart))
-                        Pad2 = "_" * (20- len(Plugin['code']))
-                        cprint(LineStart+Pad1+"("+Plugin['code']+")"+Pad2+Plugin['descrip'])
->>>>>>> 297e0f0d
