#!/usr/bin/env python
'''
owtf is an OWASP+PTES-focused try to unite great tools and facilitate pen testing
Copyright (c) 2011, Abraham Aranguren <name.surname@gmail.com> Twitter: @7a_ http://7-a.org
All rights reserved.

Redistribution and use in source and binary forms, with or without
modification, are permitted provided that the following conditions are met:
    * Redistributions of source code must retain the above copyright
      notice, this list of conditions and the following disclaimer.
    * Redistributions in binary form must reproduce the above copyright
      notice, this list of conditions and the following disclaimer in the
      documentation and/or other materials provided with the distribution.
    * Neither the name of the copyright owner nor the
      names of its contributors may be used to endorse or promote products
      derived from this software without specific prior written permission.

THIS SOFTWARE IS PROVIDED BY THE COPYRIGHT HOLDERS AND CONTRIBUTORS "AS IS" AND
ANY EXPRESS OR IMPLIED WARRANTIES, INCLUDING, BUT NOT LIMITED TO, THE IMPLIED
WARRANTIES OF MERCHANTABILITY AND FITNESS FOR A PARTICULAR PURPOSE ARE
DISCLAIMED. IN NO EVENT SHALL THE COPYRIGHT OWNER OR CONTRIBUTORS BE LIABLE FOR ANY
DIRECT, INDIRECT, INCIDENTAL, SPECIAL, EXEMPLARY, OR CONSEQUENTIAL DAMAGES
(INCLUDING, BUT NOT LIMITED TO, PROCUREMENT OF SUBSTITUTE GOODS OR SERVICES;
LOSS OF USE, DATA, OR PROFITS; OR BUSINESS INTERRUPTION) HOWEVER CAUSED AND ON
ANY THEORY OF LIABILITY, WHETHER IN CONTRACT, STRICT LIABILITY, OR TORT
(INCLUDING NEGLIGENCE OR OTHERWISE) ARISING IN ANY WAY OUT OF THE USE OF THIS
SOFTWARE, EVEN IF ADVISED OF THE POSSIBILITY OF SUCH DAMAGE.

This module contains helper functions to make plugins simpler to read and write, centralising common functionality easy to reuse
'''
import os
import re
import cgi
import logging

from collections import defaultdict
from tornado.template import Template
from framework.dependency_management.dependency_resolver import BaseComponent

from framework.lib.exceptions import FrameworkAbortException, \
    PluginAbortException
from framework.lib.general import *
from framework.utils import FileOperations

PLUGIN_OUTPUT = {"type": None, "output": None}  # This will be json encoded and stored in db as string


class PluginHelper(BaseComponent):

    COMPONENT_NAME = "plugin_helper"

    mNumLinesToShow = 25

    def __init__(self):
        self.register_in_service_locator()
        self.config = self.get_component("config")
        self.target = self.get_component("target")
        self.url_manager = self.get_component("url_manager")
        self.plugin_handler = self.get_component("plugin_handler")
        self.reporter = self.get_component("reporter")
        self.requester = self.get_component("requester")
        self.shell = self.get_component("shell")
        self.timer = self.get_component("timer")
        # Compile regular expressions only once on init:
        self.RobotsAllowRegexp = re.compile("Allow: ([^\n  #]+)")
        self.RobotsDisallowRegexp = re.compile("Disallow: ([^\n #]+)")
        self.RobotsSiteMap = re.compile("Sitemap: ([^\n #]+)")

    def MultipleReplace(self, Text, ReplaceDict):  # This redundant method is here so that plugins can use it
        return MultipleReplace(Text, ReplaceDict)

    def CommandTable(self, Command):
        plugin_output = dict(PLUGIN_OUTPUT)
        plugin_output["type"] = "CommandTable"
        plugin_output["output"] = {"Command": Command}
        return ([plugin_output])

    def LinkList(self, LinkListName, Links):
        plugin_output = dict(PLUGIN_OUTPUT)
        plugin_output["type"] = "LinkList"
        plugin_output["output"] = {"LinkListName": LinkListName, "Links": Links}
        return ([plugin_output])

    def ResourceLinkList(self, ResourceListName, ResourceList):
        plugin_output = dict(PLUGIN_OUTPUT)
        plugin_output["type"] = "ResourceLinkList"
        plugin_output["output"] = {"ResourceListName": ResourceListName, "ResourceList": ResourceList}
        return ([plugin_output])

    def TabbedResourceLinkList(self, ResourcesList):
        # ResourceList = ["ResourceListName":[["Name1","Resource1"],["Name2","Resource2"]]]
        plugin_output = dict(PLUGIN_OUTPUT)
        plugin_output["type"] = "TabbedResourceLinkList"
        plugin_output["output"] = {"ResourcesList": ResourcesList}
        return ([plugin_output])

    def ListPostProcessing(self, ResourceListName, LinkList, HTMLLinkList):
        plugin_output = dict(PLUGIN_OUTPUT)
        plugin_output["type"] = "ListPostProcessing"
        plugin_output["output"] = {"ResourceListName": ResourceListName, "LinkList": LinkList,
                                   "HTMLLinkList": HTMLLinkList}
        return ([plugin_output])

    def RequestLinkList(self, ResourceListName, ResourceList, PluginInfo):
        # for Name, Resource in Core.Config.GetResources('PassiveRobotsAnalysisHTTPRequests'):
        LinkList = []
        for Name, Resource in ResourceList:
            Chunks = Resource.split('###POST###')
            URL = Chunks[0]
            POST = None
            Method = 'GET'
            if len(Chunks) > 1:  # POST
                Method = 'POST'
                POST = Chunks[1]
                Transaction = self.requester.GetTransaction(True, URL, Method, POST)
            if Transaction.Found:
                RawHTML = Transaction.GetRawResponseBody()
                FilteredHTML = self.reporter.sanitize_html(RawHTML)
                NotSandboxedPath = self.plugin_handler.DumpOutputFile("NOT_SANDBOXED_" + Name + ".html",
                                                                          FilteredHTML, PluginInfo)
                logging.info("File: " + "NOT_SANDBOXED_" + Name + ".html" + " saved to: " + NotSandboxedPath)
                iframe_template = Template("""
                        <iframe src="{{ NotSandboxedPath }}" sandbox="" security="restricted"  frameborder = '0' style = "overflow-y:auto; overflow-x:hidden;width:100%;height:100%;" >
                        Your browser does not support iframes
                        </iframe>
                        """)
                iframe = iframe_template.generate(NotSandboxedPath=NotSandboxedPath.split('/')[-1])
                SandboxedPath = self.plugin_handler.DumpOutputFile("SANDBOXED_" + Name + ".html", iframe,
                                                                       PluginInfo)
                logging.info("File: " + "SANDBOXED_" + Name + ".html" + " saved to: " + SandboxedPath)
                LinkList.append(( Name, SandboxedPath ))
        plugin_output = dict(PLUGIN_OUTPUT)
        plugin_output["type"] = "RequestLinkList"
        plugin_output["output"] = {"ResourceListName": ResourceListName, "LinkList": LinkList}
        return ([plugin_output])

    def VulnerabilitySearchBox(self, SearchStr):
        plugin_output = dict(PLUGIN_OUTPUT)
        plugin_output["type"] = "VulnerabilitySearchBox"
        plugin_output["output"] = {"SearchStr": SearchStr}
        return ([plugin_output])

    def SuggestedCommandBox(self, PluginInfo, CommandCategoryList, Header=''):
        plugin_output = dict(PLUGIN_OUTPUT)
        PluginOutputDir = self.InitPluginOutputDir(PluginInfo)
        plugin_output["type"] = "SuggestedCommandBox"
        plugin_output["output"] = {"PluginOutputDir": PluginOutputDir, "CommandCategoryList": CommandCategoryList,
                                   "Header": Header}
        return ([plugin_output])

    def SetConfigPluginOutputDir(self, PluginInfo):
        PluginOutputDir = self.plugin_handler.GetPluginOutputDir(PluginInfo)
        self.target.SetPath('PLUGIN_OUTPUT_DIR',
                                    os.getcwd() + '/' + PluginOutputDir)  # FULL output path for plugins to use
        self.shell.RefreshReplacements()  # Get dynamic replacement, i.e. plugin-specific output directory
        return PluginOutputDir

    def InitPluginOutputDir(self, PluginInfo):
        PluginOutputDir = self.SetConfigPluginOutputDir(PluginInfo)
        FileOperations.create_missing_dirs(PluginOutputDir)  # Create output dir so that scripts can cd to it :)
        return PluginOutputDir

    def RunCommand(self, Command, PluginInfo, PluginOutputDir):
        FrameworkAbort = PluginAbort = False
        if not PluginOutputDir:
            PluginOutputDir = self.InitPluginOutputDir(PluginInfo)
        self.timer.StartTimer('FormatCommandAndOutput')
        ModifiedCommand = self.shell.GetModifiedShellCommand(Command, PluginOutputDir)
        try:
            RawOutput = self.shell.shell_exec_monitor(ModifiedCommand)

        except PluginAbortException, PartialOutput:
            RawOutput = str(PartialOutput.parameter)  # Save Partial Output
            PluginAbort = True
        except FrameworkAbortException, PartialOutput:
            RawOutput = str(PartialOutput.parameter)  # Save Partial Output
            FrameworkAbort = True

        TimeStr = self.timer.GetElapsedTimeAsStr('FormatCommandAndOutput')
        logging.info("Time=" + TimeStr)
        return [ModifiedCommand, FrameworkAbort, PluginAbort, TimeStr, RawOutput, PluginOutputDir]

    def GetCommandOutputFileNameAndExtension(self, InputName):
        OutputName = InputName
        OutputExtension = "txt"
        if InputName.split('.')[-1] in ['html']:
            OutputName = InputName[0:-5]
            OutputExtension = "html"
        return [OutputName, OutputExtension]

    def EscapeSnippet(self, Snippet, Extension):
        if Extension == "html":  # HTML
            return str(Snippet)
        return cgi.escape(str(Snippet))  # Escape snippet to avoid breaking HTML

    def CommandDump(self, CommandIntro, OutputIntro, ResourceList, PluginInfo, PreviousOutput):
        output_list = []
        PluginOutputDir = self.InitPluginOutputDir(PluginInfo)
        for Name, Command in ResourceList:
            dump_file_name = os.path.splitext(Name)[0] + ".txt"  # Add txt extension to avoid wrong mimetypes
            plugin_output = dict(PLUGIN_OUTPUT)
<<<<<<< HEAD
            ModifiedCommand, FrameworkAbort, PluginAbort, TimeStr, RawOutput, PluginOutputDir = self.RunCommand(Command,
                                                                                                                PluginInfo,
                                                                                                                PluginOutputDir)
            plugin_output["type"] = "CommandDump"
            plugin_output["output"] = {
                "Name": self.GetCommandOutputFileNameAndExtension(Name)[0],
                "CommandIntro": CommandIntro,
                "ModifiedCommand": ModifiedCommand,
                "RelativeFilePath": self.plugin_handler.DumpOutputFile(dump_file_name, RawOutput, PluginInfo,
                                                                           RelativePath=True),
                "OutputIntro": OutputIntro,
                "TimeStr": TimeStr
            }
            plugin_output = [plugin_output]
            if Name == self.config.FrameworkConfigGet(
                    'EXTRACT_URLS_RESERVED_RESOURCE_NAME'):  # This command returns URLs for processing
                # The plugin_output output dict will be remade if the resource is of this type
                plugin_output = self.LogURLsFromStr(RawOutput)
            # TODO: Look below to handle streaming report
            # if self.config.Get( 'UPDATE_REPORT_AFTER_EACH_COMMAND' ) == 'Yes':
            #        self.reporter.SavePluginReport( Content, PluginInfo ) # Keep updating the report after each command/scanner runs
            if PluginAbort:  # Pass partial output to external handler:
                raise PluginAbortException(PreviousOutput + plugin_output)
            if FrameworkAbort:
                raise FrameworkAbortException(PreviousOutput + plugin_output)
            output_list += plugin_output
        return (output_list)

    def LogURLsFromStr(self, RawOutput):
        plugin_output = dict(PLUGIN_OUTPUT)
        self.timer.StartTimer('LogURLsFromStr')
        URLList = self.url_manager.ImportURLs(
            RawOutput.strip().split("\n"))  # Extract and classify URLs and store in DB
        NumFound = 0
        VisitURLs = False
        # if self.plugin_handler.IsActiveTestingPossible(): # Can visit new URLs found to feed DB straightaway
        if True:  # TODO: Whether or not active testing will depend on the user profile ;). Have cool ideas for profile names
            VisitURLs = True
            for Transaction in self.requester.GetTransactions(True,
                                                                   self.url_manager.GetURLsToVisit()):  # Visit all URLs if not in Cache
                if Transaction.Found:
                    NumFound += 1
        TimeStr = self.timer.GetElapsedTimeAsStr('LogURLsFromStr')
        logging.info("Spider/URL scaper time=" + TimeStr)
        plugin_output["type"] = "URLsFromStr"
        plugin_output["output"] = {"TimeStr": TimeStr, "VisitURLs": VisitURLs, "URLList": URLList, "NumFound": NumFound}
        return ([plugin_output])

    def DumpFile(self, Filename, Contents, PluginInfo, LinkName=''):
        save_path = self.plugin_handler.DumpOutputFile(Filename, Contents, PluginInfo)
        if not LinkName:
            LinkName = save_path
        logging.info("File: " + Filename + " saved to: " + save_path)
        template = Template("""
                        <a href="{{ Link }}" target="_blank">
                                {{ LinkName }}
                        </a>
                """)
        return [save_path, template.generate(LinkName=LinkName, Link="../../../" + save_path)]

    def DumpFileGetLink(self, Filename, Contents, PluginInfo, LinkName=''):
        return self.DumpFile(Filename, Contents, PluginInfo, LinkName)[1]

    def AnalyseRobotsEntries(self, Contents):  # Find the entries of each kind and count them
        num_lines = len(Contents.split("\n"))  # Total number of robots.txt entries
        AllowedEntries = list(set(self.RobotsAllowRegexp.findall(Contents)))  # list(set()) is to avoid repeated entries
        num_allow = len(AllowedEntries)  # Number of lines that start with "Allow:"
        DisallowedEntries = list(set(self.RobotsDisallowRegexp.findall(Contents)))
        num_disallow = len(DisallowedEntries)  # Number of lines that start with "Disallow:"
        SitemapEntries = list(set(self.RobotsSiteMap.findall(Contents)))
        num_sitemap = len(SitemapEntries)  # Number of lines that start with "Sitemap:"
        NotStr = ''
        if 0 == num_allow and 0 == num_disallow and 0 == num_sitemap:
            NotStr = 'NOT '
        return [num_lines, AllowedEntries, num_allow, DisallowedEntries, num_disallow, SitemapEntries, num_sitemap,
                NotStr]

    def ProcessRobots(self, PluginInfo, Contents, LinkStart, LinkEnd, Filename='robots.txt'):
        plugin_output = dict(PLUGIN_OUTPUT)
        plugin_output["type"] = "Robots"
        num_lines, AllowedEntries, num_allow, DisallowedEntries, num_disallow, SitemapEntries, num_sitemap, NotStr = self.AnalyseRobotsEntries(
            Contents)
        SavePath = self.plugin_handler.DumpOutputFile(Filename, Contents, PluginInfo, True)
        TopURL = self.target.Get('TOP_URL')
        EntriesList = []
        if num_disallow > 0 or num_allow > 0 or num_sitemap > 0:  # robots.txt contains some entries, show browsable list! :)
            self.url_manager.AddURLsStart()
            for Display, Entries in [['Disallowed Entries', DisallowedEntries], ['Allowed Entries', AllowedEntries],
                                     ['Sitemap Entries', SitemapEntries]]:
                Links = []  # Initialise category-specific link list
                for Entry in Entries:
                    if 'Sitemap Entries' == Display:
                        URL = Entry
                        self.url_manager.AddURL(URL)  # Store real links in the DB
                        Links.append([Entry, Entry])  # Show link in defined format (passive/semi_passive)
                    else:
                        URL = TopURL + Entry
                        self.url_manager.AddURL(URL)  # Store real links in the DB
                        Links.append(
                            [Entry, LinkStart + Entry + LinkEnd])  # Show link in defined format (passive/semi_passive)
                EntriesList.append(( Display, Links ))
        NumAddedURLs = self.url_manager.AddURLsEnd()
        plugin_output["output"] = {"NotStr": NotStr,
                                   "NumLines": num_lines,
                                   "NumAllow": num_allow,
                                   "NumDisallow": num_disallow,
                                   "NumSitemap": num_sitemap,
                                   "SavePath": SavePath,
                                   "NumAddedURLs": NumAddedURLs,
                                   "EntriesList": EntriesList
        }
        return ([plugin_output])

    def TransactionTable(self, transactions_list):
        # Store transaction ids in the output, so that reporter can fetch transactions from db
        trans_ids = []
        for transaction in transactions_list:
            trans_ids.append(transaction.GetID())
        plugin_output = dict(PLUGIN_OUTPUT)
        plugin_output["type"] = "TransactionTableFromIDs"
        plugin_output["output"] = {"TransactionIDs": trans_ids}
        return ([plugin_output])

    def TransactionTableForURLList(self, UseCache, URLList, Method='', Data=''):
        # Have to make sure that those urls are visited ;), so we perform get transactions but don't save the transaction ids etc..
        self.requester.GetTransactions(UseCache, URLList, Method, Data)
        plugin_output = dict(PLUGIN_OUTPUT)
        plugin_output["type"] = "TransactionTableForURLList"
        plugin_output["output"] = {"UseCache": UseCache, "URLList": URLList, "Method": Method, "Data": Data}
        return ([plugin_output])

    def CreateMatchTables(self, Num):
        TableList = []
        for x in range(0, Num):
            TableList.append(self.CreateMatchTable())
        return TableList

    def HtmlString(self, html_string):
        plugin_output = dict(PLUGIN_OUTPUT)
        plugin_output["type"] = "HtmlString"
        plugin_output["output"] = {"String": html_string}
        return ([plugin_output])

    def FindResponseHeaderMatchesForRegexpName(self, HeaderRegexpName):
        plugin_output = dict(PLUGIN_OUTPUT)
        plugin_output["type"] = "ResponseHeaderMatches"
        plugin_output["output"] = {"HeaderRegexpName": HeaderRegexpName}
        return ([plugin_output])

    def FindResponseHeaderMatchesForRegexpNames(self, HeaderRegexpNamesList):
        Results = []
        for HeaderRegexpName in HeaderRegexpNamesList:
            Results += self.FindResponseHeaderMatchesForRegexpName(HeaderRegexpName)
        return Results

    def FindResponseBodyMatchesForRegexpName(self, ResponseRegexpName):
        plugin_output = dict(PLUGIN_OUTPUT)
        plugin_output["type"] = "ResponseBodyMatches"
        plugin_output["output"] = {"ResponseRegexpName": ResponseRegexpName}
        return ([plugin_output])

    def FindResponseBodyMatchesForRegexpNames(self, ResponseRegexpNamesList):
        Results = []
        for ResponseRegexpName in ResponseRegexpNamesList:
            Results += self.FindResponseBodyMatchesForRegexpName(ResponseRegexpName)
        return Results

    def ResearchFingerprintInlog(self):
        # log("Researching Fingerprint in Log ..")
        plugin_output = dict(PLUGIN_OUTPUT)
        plugin_output["type"] = "FingerprintData"
        plugin_output["output"] = {}
        return ([plugin_output])

    def FindTopTransactionsBySpeed(self, Order="Desc"):
        plugin_output = dict(PLUGIN_OUTPUT)
        plugin_output["type"] = "TopTransactionsBySpeed"
        plugin_output["output"] = {"Order": Order}
        return ([plugin_output])
=======
            plugin_output["type"] = "VulnerabilitySearchBox"
            plugin_output["output"] = {"SearchStr" : SearchStr}
            return([plugin_output])

        def SuggestedCommandBox(self, PluginInfo, CommandCategoryList, Header = ''):
            plugin_output = dict(PLUGIN_OUTPUT)
            PluginOutputDir = self.InitPluginOutputDir( PluginInfo )
            plugin_output["type"] = "SuggestedCommandBox"
            plugin_output["output"] = { "PluginOutputDir":PluginOutputDir, "CommandCategoryList":CommandCategoryList, "Header":Header}
            return([plugin_output])

        def SetConfigPluginOutputDir( self, PluginInfo ):
                PluginOutputDir = self.Core.PluginHandler.GetPluginOutputDir( PluginInfo )
                self.Core.DB.Target.SetPath( 'plugin_output_dir', os.getcwd() + '/' + PluginOutputDir ) # FULL output path for plugins to use
                self.Core.Shell.RefreshReplacements() # Get dynamic replacement, i.e. plugin-specific output directory
                return PluginOutputDir

        def InitPluginOutputDir( self, PluginInfo ):
                PluginOutputDir = self.SetConfigPluginOutputDir( PluginInfo )
                self.Core.CreateMissingDirs( PluginOutputDir ) # Create output dir so that scripts can cd to it :)
                return PluginOutputDir

        def RunCommand( self, Command, PluginInfo, PluginOutputDir ):
                FrameworkAbort = PluginAbort = False
                if not PluginOutputDir:
                        PluginOutputDir = self.InitPluginOutputDir( PluginInfo )
                self.Core.Timer.start_timer( 'FormatCommandAndOutput' )
                ModifiedCommand = self.Core.Shell.GetModifiedShellCommand( Command, PluginOutputDir )
                try:
                        RawOutput = self.Core.Shell.shell_exec_monitor( ModifiedCommand, PluginInfo )

                except PluginAbortException, PartialOutput:
                        RawOutput = str( PartialOutput.parameter ) # Save Partial Output
                        PluginAbort = True
                except FrameworkAbortException, PartialOutput:
                        RawOutput = str( PartialOutput.parameter ) # Save Partial Output
                        FrameworkAbort = True

                TimeStr = self.Core.Timer.get_elapsed_time_as_str('FormatCommandAndOutput')
                logging.info("Time="+TimeStr)
                return [ ModifiedCommand, FrameworkAbort, PluginAbort, TimeStr, RawOutput, PluginOutputDir ]

        def GetCommandOutputFileNameAndExtension( self, InputName ):
                OutputName = InputName
                OutputExtension = "txt"
                if InputName.split( '.' )[-1] in [ 'html' ]:
                        OutputName = InputName[0:-5]
                        OutputExtension = "html"
                return [ OutputName, OutputExtension ]

        def EscapeSnippet( self, Snippet, Extension ):
                if Extension == "html": # HTML
                        return str( Snippet )
                return cgi.escape( str( Snippet ) ) # Escape snippet to avoid breaking HTML

        def CommandDump(self, CommandIntro, OutputIntro, ResourceList, PluginInfo, PreviousOutput):
            output_list = []
            PluginOutputDir = self.InitPluginOutputDir( PluginInfo )
            for Name, Command in ResourceList:
                dump_file_name = os.path.splitext(Name)[0] + ".txt" # Add txt extension to avoid wrong mimetypes
                plugin_output = dict(PLUGIN_OUTPUT)
                ModifiedCommand, FrameworkAbort, PluginAbort, TimeStr, RawOutput, PluginOutputDir = self.RunCommand( Command, PluginInfo, PluginOutputDir )
                plugin_output["type"] = "CommandDump"
                plugin_output["output"] = {
                                "Name": self.GetCommandOutputFileNameAndExtension( Name )[0],
                                "CommandIntro" : CommandIntro ,
                                "ModifiedCommand": ModifiedCommand,
                                "RelativeFilePath" : self.Core.PluginHandler.DumpOutputFile( dump_file_name, RawOutput, PluginInfo , RelativePath = True),
                                "OutputIntro":  OutputIntro,
                                "TimeStr": TimeStr
                        }
                plugin_output = [plugin_output]
                if Name == self.Core.Config.FrameworkConfigGet( 'EXTRACT_URLS_RESERVED_RESOURCE_NAME' ): # This command returns URLs for processing
                # The plugin_output output dict will be remade if the resource is of this type
                        plugin_output = self.LogURLsFromStr( RawOutput )
                # TODO: Look below to handle streaming report
                #if self.Core.Config.Get( 'UPDATE_REPORT_AFTER_EACH_COMMAND' ) == 'Yes':
                #        self.Core.Reporter.SavePluginReport( Content, PluginInfo ) # Keep updating the report after each command/scanner runs
                if PluginAbort: # Pass partial output to external handler:
                        raise PluginAbortException( PreviousOutput + plugin_output)
                if FrameworkAbort:
                        raise FrameworkAbortException( PreviousOutput + plugin_output )
                output_list += plugin_output
            return(output_list)

        #def DrawCommandDump( self, DumpDict, NumLinesToShow = 5 ):
                # Content = LinkToPluginOutputDir = '<br />'+self.Core.Reporter.Render.DrawButtonLink('Browse Plugin Output Files', self.Core.GetPartialPath(PluginOutputDir))+'<br />' <- This is now in the Plugin report box
                #content = ''
                #for CommandOutput in DumpDict: #Command = Resource.strip()
                #        Content += self.FormatCommandAndOutput( CommandIntro, OutputIntro, Name, Command, PluginInfo, PluginOutputDir )
                #return Content

        def LogURLsFromStr( self, RawOutput ):
                plugin_output = dict(PLUGIN_OUTPUT)
                self.Core.Timer.start_timer('LogURLsFromStr')
                URLList = self.Core.DB.URL.ImportURLs(RawOutput.strip().split("\n")) # Extract and classify URLs and store in DB
                NumFound = 0
                VisitURLs = False
                #if self.Core.PluginHandler.IsActiveTestingPossible(): # Can visit new URLs found to feed DB straightaway
                if True: # TODO: Whether or not active testing will depend on the user profile ;). Have cool ideas for profile names
                    VisitURLs = True
                    for Transaction in self.Core.Requester.GetTransactions( True, self.Core.DB.URL.GetURLsToVisit() ): # Visit all URLs if not in Cache
                        if Transaction.Found:
                            NumFound += 1
                TimeStr = self.Core.Timer.get_elapsed_time_as_str('LogURLsFromStr')
                logging.info("Spider/URL scaper time="+TimeStr)
                plugin_output["type"] = "URLsFromStr"
                plugin_output["output"] = {"TimeStr":TimeStr, "VisitURLs":VisitURLs, "URLList":URLList, "NumFound":NumFound}
                return([plugin_output])

        def DumpFile( self, Filename, Contents, PluginInfo, LinkName = '' ):
                save_path = self.Core.PluginHandler.DumpOutputFile( Filename, Contents, PluginInfo )
                if not LinkName:
                        LinkName = save_path
                logging.info("File: "+Filename+" saved to: "+save_path)
                template = Template( """
                        <a href="{{ Link }}" target="_blank">
                                {{ LinkName }}
                        </a>
                """ )
                return [ save_path, template.generate( LinkName = LinkName, Link = "../../../" + save_path ) ]

        def DumpFileGetLink( self, Filename, Contents, PluginInfo, LinkName = '' ):
                return self.DumpFile( Filename, Contents, PluginInfo, LinkName )[1]

        def AnalyseRobotsEntries( self, Contents ): # Find the entries of each kind and count them
                num_lines = len( Contents.split( "\n" ) ) # Total number of robots.txt entries
                AllowedEntries = list(set(self.RobotsAllowRegexp.findall( Contents ))) # list(set()) is to avoid repeated entries
                num_allow = len( AllowedEntries ) # Number of lines that start with "Allow:"
                DisallowedEntries = list(set(self.RobotsDisallowRegexp.findall( Contents )))
                num_disallow = len( DisallowedEntries ) # Number of lines that start with "Disallow:"
                SitemapEntries = list(set(self.RobotsSiteMap.findall( Contents )))
                num_sitemap = len( SitemapEntries ) # Number of lines that start with "Sitemap:"
                RobotsFound = True
                if 0 == num_allow and 0 == num_disallow and 0 == num_sitemap:
                        RobotsFound = False
                return [num_lines, AllowedEntries, num_allow, DisallowedEntries, num_disallow, SitemapEntries, num_sitemap, RobotsFound]

        def ProcessRobots( self, PluginInfo, Contents, LinkStart, LinkEnd, Filename = 'robots.txt' ):
                plugin_output = dict(PLUGIN_OUTPUT)
                plugin_output["type"] = "Robots"
                num_lines, AllowedEntries, num_allow, DisallowedEntries, num_disallow, SitemapEntries, num_sitemap, RobotsFound = self.AnalyseRobotsEntries( Contents )
                SavePath = self.Core.PluginHandler.DumpOutputFile( Filename, Contents, PluginInfo, True )
                TopURL = self.Core.DB.Target.Get( 'top_url' )
                EntriesList = []
                if num_disallow > 0 or num_allow > 0 or num_sitemap > 0: # robots.txt contains some entries, show browsable list! :)
                        for Display, Entries in [ [ 'Disallowed Entries', DisallowedEntries ], [ 'Allowed Entries', AllowedEntries ], [ 'Sitemap Entries', SitemapEntries ] ]:
                                Links = [] # Initialise category-specific link list
                                for Entry in Entries:
                                        if 'Sitemap Entries' == Display:
                                                URL = Entry
                                                self.Core.DB.URL.AddURL( URL ) # Store real links in the DB
                                                Links.append( [ Entry, Entry ] ) # Show link in defined format (passive/semi_passive)
                                        else:
                                                URL = TopURL + Entry
                                                self.Core.DB.URL.AddURL( URL ) # Store real links in the DB
                                                Links.append( [ Entry, LinkStart + Entry + LinkEnd ] ) # Show link in defined format (passive/semi_passive)
                                EntriesList.append(( Display, Links ))
                plugin_output["output"] = { "RobotsFound":RobotsFound,
                                            "NumLines":num_lines,
                                            "NumAllow":num_allow,
                                            "NumDisallow":num_disallow,
                                            "NumSitemap":num_sitemap,
                                            "SavePath":SavePath,
                                            "EntriesList":EntriesList
                                            }
                return([plugin_output])

        def TransactionTable(self, transactions_list):
            # Store transaction ids in the output, so that reporter can fetch transactions from db
            trans_ids = []
            for transaction in transactions_list:
                trans_ids.append(transaction.GetID())
            plugin_output = dict(PLUGIN_OUTPUT)
            plugin_output["type"] = "TransactionTableFromIDs"
            plugin_output["output"] = {"TransactionIDs":trans_ids}
            return([plugin_output])

        def TransactionTableForURLList(
                self,
                UseCache,
                URLList,
                Method=None,
                Data=None):
            # Have to make sure that those urls are visited ;), so we
            # perform get transactions but don't save the transaction ids etc..
            self.Core.Requester.GetTransactions(UseCache, URLList, Method, Data)
            plugin_output = dict(PLUGIN_OUTPUT)
            plugin_output["type"] = "TransactionTableForURLList"
            plugin_output["output"] = {"UseCache": UseCache, "URLList": URLList, "Method":Method, "Data":Data}
            return([plugin_output])

        def TransactionTableForURL(
                self,
                UseCache,
                URL,
                Method=None,
                Data=None):
            # Have to make sure that those urls are visited ;),
            # so we perform get transactions but don't save the transaction ids
            self.Core.Requester.GetTransaction(
                UseCache,
                URL,
                method=Method,
                data=Data)
            plugin_output = dict(PLUGIN_OUTPUT)
            plugin_output["type"] = "TransactionTableForURL"
            plugin_output["output"] = {
                "UseCache": UseCache,
                "URL": URL,
                "Method": Method,
                "Data": Data
            }
            return([plugin_output])

        def CreateMatchTables( self, Num ):
                TableList = []
                for x in range( 0, Num ):
                        TableList.append( self.CreateMatchTable() )
                return TableList

        def HtmlString(self, html_string):
            plugin_output = dict(PLUGIN_OUTPUT)
            plugin_output["type"] = "HtmlString"
            plugin_output["output"] = {"String":html_string}
            return([plugin_output])

        def FindResponseHeaderMatchesForRegexpName(self, HeaderRegexpName):
            plugin_output = dict(PLUGIN_OUTPUT)
            plugin_output["type"] = "ResponseHeaderMatches"
            plugin_output["output"] = {"HeaderRegexpName":HeaderRegexpName}
            return([plugin_output])

        def FindResponseHeaderMatchesForRegexpNames(self, HeaderRegexpNamesList):
            Results = []
            for HeaderRegexpName in HeaderRegexpNamesList:
                Results += self.FindResponseHeaderMatchesForRegexpName(HeaderRegexpName)
            return Results

        def FindResponseBodyMatchesForRegexpName(self, ResponseRegexpName):
            plugin_output = dict(PLUGIN_OUTPUT)
            plugin_output["type"] = "ResponseBodyMatches"
            plugin_output["output"] = {"ResponseRegexpName":ResponseRegexpName}
            return([plugin_output])

        def FindResponseBodyMatchesForRegexpNames(self, ResponseRegexpNamesList):
            Results = []
            for ResponseRegexpName in ResponseRegexpNamesList:
                Results += self.FindResponseBodyMatchesForRegexpName(ResponseRegexpName)
            return Results

        def ResearchFingerprintInlog(self):
            #log("Researching Fingerprint in Log ..")
            plugin_output = dict(PLUGIN_OUTPUT)
            plugin_output["type"] = "FingerprintData"
            plugin_output["output"] = {}
            return([plugin_output])

        def FindTopTransactionsBySpeed(self, Order="Desc"):
            plugin_output = dict(PLUGIN_OUTPUT)
            plugin_output["type"] = "TopTransactionsBySpeed"
            plugin_output["output"] = {"Order":Order}
            return([plugin_output])
>>>>>>> 297e0f0d
<|MERGE_RESOLUTION|>--- conflicted
+++ resolved
@@ -46,7 +46,6 @@
 
 
 class PluginHelper(BaseComponent):
-
     COMPONENT_NAME = "plugin_helper"
 
     mNumLinesToShow = 25
@@ -117,7 +116,7 @@
                 RawHTML = Transaction.GetRawResponseBody()
                 FilteredHTML = self.reporter.sanitize_html(RawHTML)
                 NotSandboxedPath = self.plugin_handler.DumpOutputFile("NOT_SANDBOXED_" + Name + ".html",
-                                                                          FilteredHTML, PluginInfo)
+                                                                      FilteredHTML, PluginInfo)
                 logging.info("File: " + "NOT_SANDBOXED_" + Name + ".html" + " saved to: " + NotSandboxedPath)
                 iframe_template = Template("""
                         <iframe src="{{ NotSandboxedPath }}" sandbox="" security="restricted"  frameborder = '0' style = "overflow-y:auto; overflow-x:hidden;width:100%;height:100%;" >
@@ -126,7 +125,7 @@
                         """)
                 iframe = iframe_template.generate(NotSandboxedPath=NotSandboxedPath.split('/')[-1])
                 SandboxedPath = self.plugin_handler.DumpOutputFile("SANDBOXED_" + Name + ".html", iframe,
-                                                                       PluginInfo)
+                                                                   PluginInfo)
                 logging.info("File: " + "SANDBOXED_" + Name + ".html" + " saved to: " + SandboxedPath)
                 LinkList.append(( Name, SandboxedPath ))
         plugin_output = dict(PLUGIN_OUTPUT)
@@ -151,7 +150,7 @@
     def SetConfigPluginOutputDir(self, PluginInfo):
         PluginOutputDir = self.plugin_handler.GetPluginOutputDir(PluginInfo)
         self.target.SetPath('PLUGIN_OUTPUT_DIR',
-                                    os.getcwd() + '/' + PluginOutputDir)  # FULL output path for plugins to use
+                            os.getcwd() + '/' + PluginOutputDir)  # FULL output path for plugins to use
         self.shell.RefreshReplacements()  # Get dynamic replacement, i.e. plugin-specific output directory
         return PluginOutputDir
 
@@ -176,80 +175,103 @@
             RawOutput = str(PartialOutput.parameter)  # Save Partial Output
             FrameworkAbort = True
 
-        TimeStr = self.timer.GetElapsedTimeAsStr('FormatCommandAndOutput')
-        logging.info("Time=" + TimeStr)
-        return [ModifiedCommand, FrameworkAbort, PluginAbort, TimeStr, RawOutput, PluginOutputDir]
-
-    def GetCommandOutputFileNameAndExtension(self, InputName):
-        OutputName = InputName
-        OutputExtension = "txt"
-        if InputName.split('.')[-1] in ['html']:
-            OutputName = InputName[0:-5]
-            OutputExtension = "html"
-        return [OutputName, OutputExtension]
-
-    def EscapeSnippet(self, Snippet, Extension):
-        if Extension == "html":  # HTML
-            return str(Snippet)
-        return cgi.escape(str(Snippet))  # Escape snippet to avoid breaking HTML
-
-    def CommandDump(self, CommandIntro, OutputIntro, ResourceList, PluginInfo, PreviousOutput):
-        output_list = []
-        PluginOutputDir = self.InitPluginOutputDir(PluginInfo)
-        for Name, Command in ResourceList:
-            dump_file_name = os.path.splitext(Name)[0] + ".txt"  # Add txt extension to avoid wrong mimetypes
-            plugin_output = dict(PLUGIN_OUTPUT)
-<<<<<<< HEAD
-            ModifiedCommand, FrameworkAbort, PluginAbort, TimeStr, RawOutput, PluginOutputDir = self.RunCommand(Command,
-                                                                                                                PluginInfo,
-                                                                                                                PluginOutputDir)
-            plugin_output["type"] = "CommandDump"
-            plugin_output["output"] = {
-                "Name": self.GetCommandOutputFileNameAndExtension(Name)[0],
-                "CommandIntro": CommandIntro,
-                "ModifiedCommand": ModifiedCommand,
-                "RelativeFilePath": self.plugin_handler.DumpOutputFile(dump_file_name, RawOutput, PluginInfo,
-                                                                           RelativePath=True),
-                "OutputIntro": OutputIntro,
-                "TimeStr": TimeStr
-            }
-            plugin_output = [plugin_output]
-            if Name == self.config.FrameworkConfigGet(
-                    'EXTRACT_URLS_RESERVED_RESOURCE_NAME'):  # This command returns URLs for processing
-                # The plugin_output output dict will be remade if the resource is of this type
-                plugin_output = self.LogURLsFromStr(RawOutput)
-            # TODO: Look below to handle streaming report
-            # if self.config.Get( 'UPDATE_REPORT_AFTER_EACH_COMMAND' ) == 'Yes':
-            #        self.reporter.SavePluginReport( Content, PluginInfo ) # Keep updating the report after each command/scanner runs
-            if PluginAbort:  # Pass partial output to external handler:
-                raise PluginAbortException(PreviousOutput + plugin_output)
-            if FrameworkAbort:
-                raise FrameworkAbortException(PreviousOutput + plugin_output)
-            output_list += plugin_output
-        return (output_list)
-
-    def LogURLsFromStr(self, RawOutput):
-        plugin_output = dict(PLUGIN_OUTPUT)
-        self.timer.StartTimer('LogURLsFromStr')
-        URLList = self.url_manager.ImportURLs(
-            RawOutput.strip().split("\n"))  # Extract and classify URLs and store in DB
-        NumFound = 0
-        VisitURLs = False
-        # if self.plugin_handler.IsActiveTestingPossible(): # Can visit new URLs found to feed DB straightaway
-        if True:  # TODO: Whether or not active testing will depend on the user profile ;). Have cool ideas for profile names
-            VisitURLs = True
-            for Transaction in self.requester.GetTransactions(True,
-                                                                   self.url_manager.GetURLsToVisit()):  # Visit all URLs if not in Cache
-                if Transaction.Found:
-                    NumFound += 1
-        TimeStr = self.timer.GetElapsedTimeAsStr('LogURLsFromStr')
+            TimeStr = self.timer.get_elapsed_time_as_str('FormatCommandAndOutput')
+            logging.info("Time=" + TimeStr)
+            return [ModifiedCommand, FrameworkAbort, PluginAbort, TimeStr, RawOutput, PluginOutputDir]
+
+
+def GetCommandOutputFileNameAndExtension(self, InputName):
+    OutputName = InputName
+    OutputExtension = "txt"
+    if InputName.split('.')[-1] in ['html']:
+        OutputName = InputName[0:-5]
+        OutputExtension = "html"
+    return [OutputName, OutputExtension]
+
+
+def EscapeSnippet(self, Snippet, Extension):
+    if Extension == "html":  # HTML
+        return str(Snippet)
+    return cgi.escape(str(Snippet))  # Escape snippet to avoid breaking HTML
+
+
+def CommandDump(self, CommandIntro, OutputIntro, ResourceList, PluginInfo, PreviousOutput):
+    output_list = []
+    PluginOutputDir = self.InitPluginOutputDir(PluginInfo)
+    for Name, Command in ResourceList:
+        dump_file_name = os.path.splitext(Name)[0] + ".txt"  # Add txt extension to avoid wrong mimetypes
+        plugin_output = dict(PLUGIN_OUTPUT)
+        ModifiedCommand, FrameworkAbort, PluginAbort, TimeStr, RawOutput, PluginOutputDir = self.RunCommand(Command,
+                                                                                                            PluginInfo,
+                                                                                                            PluginOutputDir)
+        plugin_output["type"] = "CommandDump"
+        plugin_output["output"] = {
+            "Name": self.GetCommandOutputFileNameAndExtension(Name)[0],
+            "CommandIntro": CommandIntro,
+            "ModifiedCommand": ModifiedCommand,
+            "RelativeFilePath": self.plugin_handler.DumpOutputFile(dump_file_name, RawOutput, PluginInfo,
+                                                                   RelativePath=True),
+            "OutputIntro": OutputIntro,
+            "TimeStr": TimeStr
+        }
+        plugin_output = [plugin_output]
+        if Name == self.config.FrameworkConfigGet(
+                'EXTRACT_URLS_RESERVED_RESOURCE_NAME'):  # This command returns URLs for processing
+            # The plugin_output output dict will be remade if the resource is of this type
+            plugin_output = self.LogURLsFromStr(RawOutput)
+        # TODO: Look below to handle streaming report
+        # if self.config.Get( 'UPDATE_REPORT_AFTER_EACH_COMMAND' ) == 'Yes':
+        # self.reporter.SavePluginReport( Content, PluginInfo ) # Keep updating the report after each command/scanner runs
+        if PluginAbort:  # Pass partial output to external handler:
+            raise PluginAbortException(PreviousOutput + plugin_output)
+        if FrameworkAbort:
+            raise FrameworkAbortException(PreviousOutput + plugin_output)
+        output_list += plugin_output
+    return (output_list)
+
+
+def LogURLsFromStr(self, RawOutput):
+    plugin_output = dict(PLUGIN_OUTPUT)
+    self.timer.StartTimer('LogURLsFromStr')
+    URLList = self.url_manager.ImportURLs(
+        RawOutput.strip().split("\n"))  # Extract and classify URLs and store in DB
+    NumFound = 0
+    VisitURLs = False
+    # if self.plugin_handler.IsActiveTestingPossible(): # Can visit new URLs found to feed DB straightaway
+    if True:  # TODO: Whether or not active testing will depend on the user profile ;). Have cool ideas for profile names
+        VisitURLs = True
+        for Transaction in self.requester.GetTransactions(True,
+                                                          self.url_manager.GetURLsToVisit()):  # Visit all URLs if not in Cache
+            if Transaction.Found:
+                NumFound += 1
+    TimeStr = self.timer.GetElapsedTimeAsStr('LogURLsFromStr')
+    logging.info("Spider/URL scaper time=" + TimeStr)
+    plugin_output["type"] = "URLsFromStr"
+    plugin_output["output"] = {"TimeStr": TimeStr, "VisitURLs": VisitURLs, "URLList": URLList, "NumFound": NumFound}
+    return ([plugin_output])
+
+
+def LogURLsFromStr(self, RawOutput):
+    plugin_output = dict(PLUGIN_OUTPUT)
+    self.Core.Timer.start_timer('LogURLsFromStr')
+    URLList = self.Core.DB.URL.ImportURLs(RawOutput.strip().split("\n"))  # Extract and classify URLs and store in DB
+    NumFound = 0
+    VisitURLs = False
+    # if self.Core.PluginHandler.IsActiveTestingPossible(): # Can visit new URLs found to feed DB straightaway
+    if True:  # TODO: Whether or not active testing will depend on the user profile ;). Have cool ideas for profile names
+        VisitURLs = True
+        for Transaction in self.Core.Requester.GetTransactions(True,
+                                                               self.Core.DB.URL.GetURLsToVisit()):  # Visit all URLs if not in Cache
+            if Transaction.Found:
+                NumFound += 1
+        TimeStr = self.Core.Timer.get_elapsed_time_as_str('LogURLsFromStr')
         logging.info("Spider/URL scaper time=" + TimeStr)
         plugin_output["type"] = "URLsFromStr"
         plugin_output["output"] = {"TimeStr": TimeStr, "VisitURLs": VisitURLs, "URLList": URLList, "NumFound": NumFound}
         return ([plugin_output])
 
     def DumpFile(self, Filename, Contents, PluginInfo, LinkName=''):
-        save_path = self.plugin_handler.DumpOutputFile(Filename, Contents, PluginInfo)
+        save_path = self.Core.PluginHandler.DumpOutputFile(Filename, Contents, PluginInfo)
         if not LinkName:
             LinkName = save_path
         logging.info("File: " + Filename + " saved to: " + save_path)
@@ -258,389 +280,168 @@
                                 {{ LinkName }}
                         </a>
                 """)
+
         return [save_path, template.generate(LinkName=LinkName, Link="../../../" + save_path)]
 
-    def DumpFileGetLink(self, Filename, Contents, PluginInfo, LinkName=''):
-        return self.DumpFile(Filename, Contents, PluginInfo, LinkName)[1]
-
-    def AnalyseRobotsEntries(self, Contents):  # Find the entries of each kind and count them
-        num_lines = len(Contents.split("\n"))  # Total number of robots.txt entries
-        AllowedEntries = list(set(self.RobotsAllowRegexp.findall(Contents)))  # list(set()) is to avoid repeated entries
-        num_allow = len(AllowedEntries)  # Number of lines that start with "Allow:"
-        DisallowedEntries = list(set(self.RobotsDisallowRegexp.findall(Contents)))
-        num_disallow = len(DisallowedEntries)  # Number of lines that start with "Disallow:"
-        SitemapEntries = list(set(self.RobotsSiteMap.findall(Contents)))
-        num_sitemap = len(SitemapEntries)  # Number of lines that start with "Sitemap:"
-        NotStr = ''
-        if 0 == num_allow and 0 == num_disallow and 0 == num_sitemap:
-            NotStr = 'NOT '
+
+def DumpFileGetLink(self, Filename, Contents, PluginInfo, LinkName=''):
+    return self.DumpFile(Filename, Contents, PluginInfo, LinkName)[1]
+
+
+def AnalyseRobotsEntries(self, Contents):  # Find the entries of each kind and count them
+    num_lines = len(Contents.split("\n"))  # Total number of robots.txt entries
+    AllowedEntries = list(set(self.RobotsAllowRegexp.findall(Contents)))  # list(set()) is to avoid repeated entries
+    num_allow = len(AllowedEntries)  # Number of lines that start with "Allow:"
+    DisallowedEntries = list(set(self.RobotsDisallowRegexp.findall(Contents)))
+    num_disallow = len(DisallowedEntries)  # Number of lines that start with "Disallow:"
+    SitemapEntries = list(set(self.RobotsSiteMap.findall(Contents)))
+    num_sitemap = len(SitemapEntries)  # Number of lines that start with "Sitemap:"
+    RobotsFound = True
+    if 0 == num_allow and 0 == num_disallow and 0 == num_sitemap:
+        RobotsFound = False
         return [num_lines, AllowedEntries, num_allow, DisallowedEntries, num_disallow, SitemapEntries, num_sitemap,
-                NotStr]
-
-    def ProcessRobots(self, PluginInfo, Contents, LinkStart, LinkEnd, Filename='robots.txt'):
-        plugin_output = dict(PLUGIN_OUTPUT)
-        plugin_output["type"] = "Robots"
-        num_lines, AllowedEntries, num_allow, DisallowedEntries, num_disallow, SitemapEntries, num_sitemap, NotStr = self.AnalyseRobotsEntries(
-            Contents)
-        SavePath = self.plugin_handler.DumpOutputFile(Filename, Contents, PluginInfo, True)
-        TopURL = self.target.Get('TOP_URL')
-        EntriesList = []
-        if num_disallow > 0 or num_allow > 0 or num_sitemap > 0:  # robots.txt contains some entries, show browsable list! :)
-            self.url_manager.AddURLsStart()
-            for Display, Entries in [['Disallowed Entries', DisallowedEntries], ['Allowed Entries', AllowedEntries],
-                                     ['Sitemap Entries', SitemapEntries]]:
-                Links = []  # Initialise category-specific link list
-                for Entry in Entries:
-                    if 'Sitemap Entries' == Display:
-                        URL = Entry
-                        self.url_manager.AddURL(URL)  # Store real links in the DB
-                        Links.append([Entry, Entry])  # Show link in defined format (passive/semi_passive)
-                    else:
-                        URL = TopURL + Entry
-                        self.url_manager.AddURL(URL)  # Store real links in the DB
-                        Links.append(
-                            [Entry, LinkStart + Entry + LinkEnd])  # Show link in defined format (passive/semi_passive)
-                EntriesList.append(( Display, Links ))
-        NumAddedURLs = self.url_manager.AddURLsEnd()
-        plugin_output["output"] = {"NotStr": NotStr,
-                                   "NumLines": num_lines,
-                                   "NumAllow": num_allow,
-                                   "NumDisallow": num_disallow,
-                                   "NumSitemap": num_sitemap,
-                                   "SavePath": SavePath,
-                                   "NumAddedURLs": NumAddedURLs,
-                                   "EntriesList": EntriesList
-        }
-        return ([plugin_output])
-
-    def TransactionTable(self, transactions_list):
-        # Store transaction ids in the output, so that reporter can fetch transactions from db
-        trans_ids = []
-        for transaction in transactions_list:
-            trans_ids.append(transaction.GetID())
-        plugin_output = dict(PLUGIN_OUTPUT)
-        plugin_output["type"] = "TransactionTableFromIDs"
-        plugin_output["output"] = {"TransactionIDs": trans_ids}
-        return ([plugin_output])
-
-    def TransactionTableForURLList(self, UseCache, URLList, Method='', Data=''):
-        # Have to make sure that those urls are visited ;), so we perform get transactions but don't save the transaction ids etc..
-        self.requester.GetTransactions(UseCache, URLList, Method, Data)
-        plugin_output = dict(PLUGIN_OUTPUT)
-        plugin_output["type"] = "TransactionTableForURLList"
-        plugin_output["output"] = {"UseCache": UseCache, "URLList": URLList, "Method": Method, "Data": Data}
-        return ([plugin_output])
-
-    def CreateMatchTables(self, Num):
-        TableList = []
-        for x in range(0, Num):
-            TableList.append(self.CreateMatchTable())
-        return TableList
-
-    def HtmlString(self, html_string):
-        plugin_output = dict(PLUGIN_OUTPUT)
-        plugin_output["type"] = "HtmlString"
-        plugin_output["output"] = {"String": html_string}
-        return ([plugin_output])
-
-    def FindResponseHeaderMatchesForRegexpName(self, HeaderRegexpName):
-        plugin_output = dict(PLUGIN_OUTPUT)
-        plugin_output["type"] = "ResponseHeaderMatches"
-        plugin_output["output"] = {"HeaderRegexpName": HeaderRegexpName}
-        return ([plugin_output])
-
-    def FindResponseHeaderMatchesForRegexpNames(self, HeaderRegexpNamesList):
-        Results = []
-        for HeaderRegexpName in HeaderRegexpNamesList:
-            Results += self.FindResponseHeaderMatchesForRegexpName(HeaderRegexpName)
-        return Results
-
-    def FindResponseBodyMatchesForRegexpName(self, ResponseRegexpName):
-        plugin_output = dict(PLUGIN_OUTPUT)
-        plugin_output["type"] = "ResponseBodyMatches"
-        plugin_output["output"] = {"ResponseRegexpName": ResponseRegexpName}
-        return ([plugin_output])
-
-    def FindResponseBodyMatchesForRegexpNames(self, ResponseRegexpNamesList):
-        Results = []
-        for ResponseRegexpName in ResponseRegexpNamesList:
-            Results += self.FindResponseBodyMatchesForRegexpName(ResponseRegexpName)
-        return Results
-
-    def ResearchFingerprintInlog(self):
-        # log("Researching Fingerprint in Log ..")
-        plugin_output = dict(PLUGIN_OUTPUT)
-        plugin_output["type"] = "FingerprintData"
-        plugin_output["output"] = {}
-        return ([plugin_output])
-
-    def FindTopTransactionsBySpeed(self, Order="Desc"):
-        plugin_output = dict(PLUGIN_OUTPUT)
-        plugin_output["type"] = "TopTransactionsBySpeed"
-        plugin_output["output"] = {"Order": Order}
-        return ([plugin_output])
-=======
-            plugin_output["type"] = "VulnerabilitySearchBox"
-            plugin_output["output"] = {"SearchStr" : SearchStr}
-            return([plugin_output])
-
-        def SuggestedCommandBox(self, PluginInfo, CommandCategoryList, Header = ''):
-            plugin_output = dict(PLUGIN_OUTPUT)
-            PluginOutputDir = self.InitPluginOutputDir( PluginInfo )
-            plugin_output["type"] = "SuggestedCommandBox"
-            plugin_output["output"] = { "PluginOutputDir":PluginOutputDir, "CommandCategoryList":CommandCategoryList, "Header":Header}
-            return([plugin_output])
-
-        def SetConfigPluginOutputDir( self, PluginInfo ):
-                PluginOutputDir = self.Core.PluginHandler.GetPluginOutputDir( PluginInfo )
-                self.Core.DB.Target.SetPath( 'plugin_output_dir', os.getcwd() + '/' + PluginOutputDir ) # FULL output path for plugins to use
-                self.Core.Shell.RefreshReplacements() # Get dynamic replacement, i.e. plugin-specific output directory
-                return PluginOutputDir
-
-        def InitPluginOutputDir( self, PluginInfo ):
-                PluginOutputDir = self.SetConfigPluginOutputDir( PluginInfo )
-                self.Core.CreateMissingDirs( PluginOutputDir ) # Create output dir so that scripts can cd to it :)
-                return PluginOutputDir
-
-        def RunCommand( self, Command, PluginInfo, PluginOutputDir ):
-                FrameworkAbort = PluginAbort = False
-                if not PluginOutputDir:
-                        PluginOutputDir = self.InitPluginOutputDir( PluginInfo )
-                self.Core.Timer.start_timer( 'FormatCommandAndOutput' )
-                ModifiedCommand = self.Core.Shell.GetModifiedShellCommand( Command, PluginOutputDir )
-                try:
-                        RawOutput = self.Core.Shell.shell_exec_monitor( ModifiedCommand, PluginInfo )
-
-                except PluginAbortException, PartialOutput:
-                        RawOutput = str( PartialOutput.parameter ) # Save Partial Output
-                        PluginAbort = True
-                except FrameworkAbortException, PartialOutput:
-                        RawOutput = str( PartialOutput.parameter ) # Save Partial Output
-                        FrameworkAbort = True
-
-                TimeStr = self.Core.Timer.get_elapsed_time_as_str('FormatCommandAndOutput')
-                logging.info("Time="+TimeStr)
-                return [ ModifiedCommand, FrameworkAbort, PluginAbort, TimeStr, RawOutput, PluginOutputDir ]
-
-        def GetCommandOutputFileNameAndExtension( self, InputName ):
-                OutputName = InputName
-                OutputExtension = "txt"
-                if InputName.split( '.' )[-1] in [ 'html' ]:
-                        OutputName = InputName[0:-5]
-                        OutputExtension = "html"
-                return [ OutputName, OutputExtension ]
-
-        def EscapeSnippet( self, Snippet, Extension ):
-                if Extension == "html": # HTML
-                        return str( Snippet )
-                return cgi.escape( str( Snippet ) ) # Escape snippet to avoid breaking HTML
-
-        def CommandDump(self, CommandIntro, OutputIntro, ResourceList, PluginInfo, PreviousOutput):
-            output_list = []
-            PluginOutputDir = self.InitPluginOutputDir( PluginInfo )
-            for Name, Command in ResourceList:
-                dump_file_name = os.path.splitext(Name)[0] + ".txt" # Add txt extension to avoid wrong mimetypes
-                plugin_output = dict(PLUGIN_OUTPUT)
-                ModifiedCommand, FrameworkAbort, PluginAbort, TimeStr, RawOutput, PluginOutputDir = self.RunCommand( Command, PluginInfo, PluginOutputDir )
-                plugin_output["type"] = "CommandDump"
-                plugin_output["output"] = {
-                                "Name": self.GetCommandOutputFileNameAndExtension( Name )[0],
-                                "CommandIntro" : CommandIntro ,
-                                "ModifiedCommand": ModifiedCommand,
-                                "RelativeFilePath" : self.Core.PluginHandler.DumpOutputFile( dump_file_name, RawOutput, PluginInfo , RelativePath = True),
-                                "OutputIntro":  OutputIntro,
-                                "TimeStr": TimeStr
-                        }
-                plugin_output = [plugin_output]
-                if Name == self.Core.Config.FrameworkConfigGet( 'EXTRACT_URLS_RESERVED_RESOURCE_NAME' ): # This command returns URLs for processing
-                # The plugin_output output dict will be remade if the resource is of this type
-                        plugin_output = self.LogURLsFromStr( RawOutput )
-                # TODO: Look below to handle streaming report
-                #if self.Core.Config.Get( 'UPDATE_REPORT_AFTER_EACH_COMMAND' ) == 'Yes':
-                #        self.Core.Reporter.SavePluginReport( Content, PluginInfo ) # Keep updating the report after each command/scanner runs
-                if PluginAbort: # Pass partial output to external handler:
-                        raise PluginAbortException( PreviousOutput + plugin_output)
-                if FrameworkAbort:
-                        raise FrameworkAbortException( PreviousOutput + plugin_output )
-                output_list += plugin_output
-            return(output_list)
-
-        #def DrawCommandDump( self, DumpDict, NumLinesToShow = 5 ):
-                # Content = LinkToPluginOutputDir = '<br />'+self.Core.Reporter.Render.DrawButtonLink('Browse Plugin Output Files', self.Core.GetPartialPath(PluginOutputDir))+'<br />' <- This is now in the Plugin report box
-                #content = ''
-                #for CommandOutput in DumpDict: #Command = Resource.strip()
-                #        Content += self.FormatCommandAndOutput( CommandIntro, OutputIntro, Name, Command, PluginInfo, PluginOutputDir )
-                #return Content
-
-        def LogURLsFromStr( self, RawOutput ):
-                plugin_output = dict(PLUGIN_OUTPUT)
-                self.Core.Timer.start_timer('LogURLsFromStr')
-                URLList = self.Core.DB.URL.ImportURLs(RawOutput.strip().split("\n")) # Extract and classify URLs and store in DB
-                NumFound = 0
-                VisitURLs = False
-                #if self.Core.PluginHandler.IsActiveTestingPossible(): # Can visit new URLs found to feed DB straightaway
-                if True: # TODO: Whether or not active testing will depend on the user profile ;). Have cool ideas for profile names
-                    VisitURLs = True
-                    for Transaction in self.Core.Requester.GetTransactions( True, self.Core.DB.URL.GetURLsToVisit() ): # Visit all URLs if not in Cache
-                        if Transaction.Found:
-                            NumFound += 1
-                TimeStr = self.Core.Timer.get_elapsed_time_as_str('LogURLsFromStr')
-                logging.info("Spider/URL scaper time="+TimeStr)
-                plugin_output["type"] = "URLsFromStr"
-                plugin_output["output"] = {"TimeStr":TimeStr, "VisitURLs":VisitURLs, "URLList":URLList, "NumFound":NumFound}
-                return([plugin_output])
-
-        def DumpFile( self, Filename, Contents, PluginInfo, LinkName = '' ):
-                save_path = self.Core.PluginHandler.DumpOutputFile( Filename, Contents, PluginInfo )
-                if not LinkName:
-                        LinkName = save_path
-                logging.info("File: "+Filename+" saved to: "+save_path)
-                template = Template( """
-                        <a href="{{ Link }}" target="_blank">
-                                {{ LinkName }}
-                        </a>
-                """ )
-                return [ save_path, template.generate( LinkName = LinkName, Link = "../../../" + save_path ) ]
-
-        def DumpFileGetLink( self, Filename, Contents, PluginInfo, LinkName = '' ):
-                return self.DumpFile( Filename, Contents, PluginInfo, LinkName )[1]
-
-        def AnalyseRobotsEntries( self, Contents ): # Find the entries of each kind and count them
-                num_lines = len( Contents.split( "\n" ) ) # Total number of robots.txt entries
-                AllowedEntries = list(set(self.RobotsAllowRegexp.findall( Contents ))) # list(set()) is to avoid repeated entries
-                num_allow = len( AllowedEntries ) # Number of lines that start with "Allow:"
-                DisallowedEntries = list(set(self.RobotsDisallowRegexp.findall( Contents )))
-                num_disallow = len( DisallowedEntries ) # Number of lines that start with "Disallow:"
-                SitemapEntries = list(set(self.RobotsSiteMap.findall( Contents )))
-                num_sitemap = len( SitemapEntries ) # Number of lines that start with "Sitemap:"
-                RobotsFound = True
-                if 0 == num_allow and 0 == num_disallow and 0 == num_sitemap:
-                        RobotsFound = False
-                return [num_lines, AllowedEntries, num_allow, DisallowedEntries, num_disallow, SitemapEntries, num_sitemap, RobotsFound]
-
-        def ProcessRobots( self, PluginInfo, Contents, LinkStart, LinkEnd, Filename = 'robots.txt' ):
-                plugin_output = dict(PLUGIN_OUTPUT)
-                plugin_output["type"] = "Robots"
-                num_lines, AllowedEntries, num_allow, DisallowedEntries, num_disallow, SitemapEntries, num_sitemap, RobotsFound = self.AnalyseRobotsEntries( Contents )
-                SavePath = self.Core.PluginHandler.DumpOutputFile( Filename, Contents, PluginInfo, True )
-                TopURL = self.Core.DB.Target.Get( 'top_url' )
-                EntriesList = []
-                if num_disallow > 0 or num_allow > 0 or num_sitemap > 0: # robots.txt contains some entries, show browsable list! :)
-                        for Display, Entries in [ [ 'Disallowed Entries', DisallowedEntries ], [ 'Allowed Entries', AllowedEntries ], [ 'Sitemap Entries', SitemapEntries ] ]:
-                                Links = [] # Initialise category-specific link list
-                                for Entry in Entries:
-                                        if 'Sitemap Entries' == Display:
-                                                URL = Entry
-                                                self.Core.DB.URL.AddURL( URL ) # Store real links in the DB
-                                                Links.append( [ Entry, Entry ] ) # Show link in defined format (passive/semi_passive)
-                                        else:
-                                                URL = TopURL + Entry
-                                                self.Core.DB.URL.AddURL( URL ) # Store real links in the DB
-                                                Links.append( [ Entry, LinkStart + Entry + LinkEnd ] ) # Show link in defined format (passive/semi_passive)
-                                EntriesList.append(( Display, Links ))
-                plugin_output["output"] = { "RobotsFound":RobotsFound,
-                                            "NumLines":num_lines,
-                                            "NumAllow":num_allow,
-                                            "NumDisallow":num_disallow,
-                                            "NumSitemap":num_sitemap,
-                                            "SavePath":SavePath,
-                                            "EntriesList":EntriesList
-                                            }
-                return([plugin_output])
-
-        def TransactionTable(self, transactions_list):
-            # Store transaction ids in the output, so that reporter can fetch transactions from db
-            trans_ids = []
-            for transaction in transactions_list:
-                trans_ids.append(transaction.GetID())
-            plugin_output = dict(PLUGIN_OUTPUT)
-            plugin_output["type"] = "TransactionTableFromIDs"
-            plugin_output["output"] = {"TransactionIDs":trans_ids}
-            return([plugin_output])
-
-        def TransactionTableForURLList(
-                self,
-                UseCache,
-                URLList,
-                Method=None,
-                Data=None):
-            # Have to make sure that those urls are visited ;), so we
-            # perform get transactions but don't save the transaction ids etc..
-            self.Core.Requester.GetTransactions(UseCache, URLList, Method, Data)
-            plugin_output = dict(PLUGIN_OUTPUT)
-            plugin_output["type"] = "TransactionTableForURLList"
-            plugin_output["output"] = {"UseCache": UseCache, "URLList": URLList, "Method":Method, "Data":Data}
-            return([plugin_output])
-
-        def TransactionTableForURL(
-                self,
-                UseCache,
-                URL,
-                Method=None,
-                Data=None):
-            # Have to make sure that those urls are visited ;),
-            # so we perform get transactions but don't save the transaction ids
-            self.Core.Requester.GetTransaction(
-                UseCache,
-                URL,
-                method=Method,
-                data=Data)
-            plugin_output = dict(PLUGIN_OUTPUT)
-            plugin_output["type"] = "TransactionTableForURL"
-            plugin_output["output"] = {
-                "UseCache": UseCache,
-                "URL": URL,
-                "Method": Method,
-                "Data": Data
+                RobotsFound]
+
+
+def ProcessRobots(self, PluginInfo, Contents, LinkStart, LinkEnd, Filename='robots.txt'):
+    plugin_output = dict(PLUGIN_OUTPUT)
+    plugin_output["type"] = "Robots"
+    num_lines, AllowedEntries, num_allow, DisallowedEntries, num_disallow, SitemapEntries, num_sitemap, NotStr = self.AnalyseRobotsEntries(
+        Contents)
+    SavePath = self.Core.PluginHandler.DumpOutputFile(Filename, Contents, PluginInfo, True)
+    TopURL = self.Core.DB.Target.Get('TOP_URL')
+    EntriesList = []
+    if num_disallow > 0 or num_allow > 0 or num_sitemap > 0:  # robots.txt contains some entries, show browsable list! :)
+        self.Core.DB.URL.AddURLsStart()
+        for Display, Entries in [['Disallowed Entries', DisallowedEntries], ['Allowed Entries', AllowedEntries],
+                                 ['Sitemap Entries', SitemapEntries]]:
+            Links = []  # Initialise category-specific link list
+            for Entry in Entries:
+                if 'Sitemap Entries' == Display:
+                    URL = Entry
+                    self.Core.DB.URL.AddURL(URL)  # Store real links in the DB
+                    Links.append([Entry, Entry])  # Show link in defined format (passive/semi_passive)
+                else:
+                    URL = TopURL + Entry
+                    self.Core.DB.URL.AddURL(URL)  # Store real links in the DB
+                    Links.append(
+                        [Entry, LinkStart + Entry + LinkEnd])  # Show link in defined format (passive/semi_passive)
+            EntriesList.append(( Display, Links ))
+            NumAddedURLs = self.Core.DB.URL.AddURLsEnd()
+            plugin_output["output"] = {"NotStr": NotStr,
+                                       "NumLines": num_lines,
+                                       "NumAllow": num_allow,
+                                       "NumDisallow": num_disallow,
+                                       "NumSitemap": num_sitemap,
+                                       "SavePath": SavePath,
+                                       "NumAddedURLs": NumAddedURLs,
+                                       "EntriesList": EntriesList
             }
-            return([plugin_output])
-
-        def CreateMatchTables( self, Num ):
-                TableList = []
-                for x in range( 0, Num ):
-                        TableList.append( self.CreateMatchTable() )
-                return TableList
-
-        def HtmlString(self, html_string):
-            plugin_output = dict(PLUGIN_OUTPUT)
-            plugin_output["type"] = "HtmlString"
-            plugin_output["output"] = {"String":html_string}
-            return([plugin_output])
-
-        def FindResponseHeaderMatchesForRegexpName(self, HeaderRegexpName):
-            plugin_output = dict(PLUGIN_OUTPUT)
-            plugin_output["type"] = "ResponseHeaderMatches"
-            plugin_output["output"] = {"HeaderRegexpName":HeaderRegexpName}
-            return([plugin_output])
-
-        def FindResponseHeaderMatchesForRegexpNames(self, HeaderRegexpNamesList):
-            Results = []
-            for HeaderRegexpName in HeaderRegexpNamesList:
-                Results += self.FindResponseHeaderMatchesForRegexpName(HeaderRegexpName)
-            return Results
-
-        def FindResponseBodyMatchesForRegexpName(self, ResponseRegexpName):
-            plugin_output = dict(PLUGIN_OUTPUT)
-            plugin_output["type"] = "ResponseBodyMatches"
-            plugin_output["output"] = {"ResponseRegexpName":ResponseRegexpName}
-            return([plugin_output])
-
-        def FindResponseBodyMatchesForRegexpNames(self, ResponseRegexpNamesList):
-            Results = []
-            for ResponseRegexpName in ResponseRegexpNamesList:
-                Results += self.FindResponseBodyMatchesForRegexpName(ResponseRegexpName)
-            return Results
-
-        def ResearchFingerprintInlog(self):
-            #log("Researching Fingerprint in Log ..")
-            plugin_output = dict(PLUGIN_OUTPUT)
-            plugin_output["type"] = "FingerprintData"
-            plugin_output["output"] = {}
-            return([plugin_output])
-
-        def FindTopTransactionsBySpeed(self, Order="Desc"):
-            plugin_output = dict(PLUGIN_OUTPUT)
-            plugin_output["type"] = "TopTransactionsBySpeed"
-            plugin_output["output"] = {"Order":Order}
-            return([plugin_output])
->>>>>>> 297e0f0d
+            return ([plugin_output])
+
+
+def TransactionTable(self, transactions_list):
+    # Store transaction ids in the output, so that reporter can fetch transactions from db
+    trans_ids = []
+    for transaction in transactions_list:
+        trans_ids.append(transaction.GetID())
+    plugin_output = dict(PLUGIN_OUTPUT)
+    plugin_output["type"] = "TransactionTableFromIDs"
+    plugin_output["output"] = {"TransactionIDs": trans_ids}
+    return ([plugin_output])
+
+
+def TransactionTableForURLList(
+        self,
+        UseCache,
+        URLList,
+        Method=None,
+        Data=None):
+    # Have to make sure that those urls are visited ;), so we
+    # perform get transactions but don't save the transaction ids etc..
+    self.requester.GetTransactions(UseCache, URLList, Method, Data)
+    plugin_output = dict(PLUGIN_OUTPUT)
+    plugin_output["type"] = "TransactionTableForURLList"
+    plugin_output["output"] = {"UseCache": UseCache, "URLList": URLList, "Method": Method, "Data": Data}
+    return ([plugin_output])
+
+
+def TransactionTableForURL(
+        self,
+        UseCache,
+        URL,
+        Method=None,
+        Data=None):
+    # Have to make sure that those urls are visited ;),
+    # so we perform get transactions but don't save the transaction ids
+    self.Core.Requester.GetTransaction(
+        UseCache,
+        URL,
+        method=Method,
+        data=Data)
+    plugin_output = dict(PLUGIN_OUTPUT)
+    plugin_output["type"] = "TransactionTableForURL"
+    plugin_output["output"] = {
+        "UseCache": UseCache,
+        "URL": URL,
+        "Method": Method,
+        "Data": Data
+    }
+    return ([plugin_output])
+
+
+def CreateMatchTables(self, Num):
+    TableList = []
+    for x in range(0, Num):
+        TableList.append(self.CreateMatchTable())
+    return TableList
+
+
+def HtmlString(self, html_string):
+    plugin_output = dict(PLUGIN_OUTPUT)
+    plugin_output["type"] = "HtmlString"
+    plugin_output["output"] = {"String": html_string}
+    return ([plugin_output])
+
+
+def FindResponseHeaderMatchesForRegexpName(self, HeaderRegexpName):
+    plugin_output = dict(PLUGIN_OUTPUT)
+    plugin_output["type"] = "ResponseHeaderMatches"
+    plugin_output["output"] = {"HeaderRegexpName": HeaderRegexpName}
+    return ([plugin_output])
+
+
+def FindResponseHeaderMatchesForRegexpNames(self, HeaderRegexpNamesList):
+    Results = []
+    for HeaderRegexpName in HeaderRegexpNamesList:
+        Results += self.FindResponseHeaderMatchesForRegexpName(HeaderRegexpName)
+    return Results
+
+
+def FindResponseBodyMatchesForRegexpName(self, ResponseRegexpName):
+    plugin_output = dict(PLUGIN_OUTPUT)
+    plugin_output["type"] = "ResponseBodyMatches"
+    plugin_output["output"] = {"ResponseRegexpName": ResponseRegexpName}
+    return ([plugin_output])
+
+
+def FindResponseBodyMatchesForRegexpNames(self, ResponseRegexpNamesList):
+    Results = []
+    for ResponseRegexpName in ResponseRegexpNamesList:
+        Results += self.FindResponseBodyMatchesForRegexpName(ResponseRegexpName)
+    return Results
+
+
+def ResearchFingerprintInlog(self):
+    # log("Researching Fingerprint in Log ..")
+    plugin_output = dict(PLUGIN_OUTPUT)
+    plugin_output["type"] = "FingerprintData"
+    plugin_output["output"] = {}
+    return ([plugin_output])
+
+
+def FindTopTransactionsBySpeed(self, Order="Desc"):
+    plugin_output = dict(PLUGIN_OUTPUT)
+    plugin_output["type"] = "TopTransactionsBySpeed"
+    plugin_output["output"] = {"Order": Order}
+    return ([plugin_output])