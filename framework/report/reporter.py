--- conflicted
+++ resolved
@@ -28,28 +28,16 @@
 
 The reporter module is in charge of producing the HTML Report as well as provide plugins with common HTML Rendering functions
 '''
-<<<<<<< HEAD
 import os, re, cgi, sys
 from jinja2 import Template
 from jinja2 import Environment, PackageLoader
-=======
-from collections import defaultdict
->>>>>>> c8a19f5e
 from framework.lib.general import *
-from framework.report import header, summary
 from framework.report.html import renderer
 from framework.report.html.filter import sanitiser
-<<<<<<< HEAD
 from framework.report import summary
 from collections import defaultdict
-=======
-from psycopg2.extras import logging
-import cgi
-import os
-import re
-import sys
+import logging
 import time
->>>>>>> c8a19f5e
 
 PLUGIN_DELIM = '__' # Characters like ; | . or / trip CKEditor as separators
 REPORT_PREFIX = '__rep__'
@@ -72,9 +60,10 @@
 	def CopyAccessoryFiles( self ):
 		TargetOutputDir = self.Core.Config.Get( 'OUTPUT_PATH' )
 		FrameworkDir = self.Core.Config.Get( 'FRAMEWORK_DIR' )
-		cprint( "Copying report images .." )
+        	log = logging.getLogger('general')
+        	log.info( "Copying report images .." )
 		self.Core.Shell.shell_exec( "cp -r " + FrameworkDir + "/images/ " + TargetOutputDir )
-		cprint( "Copying report includes (stylesheet + javascript files).." )
+		log.info( "Copying report includes (stylesheet + javascript files).." )
 		self.Core.Shell.shell_exec( "cp -r " + FrameworkDir + "/includes/ " + TargetOutputDir )
 
         def GetPluginDivId( self, Plugin ):
@@ -134,7 +123,6 @@
                         HTMLtext = cprint( "PLUGIN BUG!!: on: " + PluginType.strip() + "/" + PluginFile.strip() + " no content returned" )
                 DivId = self.GetPluginDivId( Plugin )
                 PluginReportPath = save_dir + "report.html"
-<<<<<<< HEAD
                 self.Core.CreateMissingDirs( save_dir )
                 with open( PluginReportPath, 'w' ) as file: # 'w' is important to overwrite the partial report, necesary for scanners
                         Plugin['RunTime'] = self.Core.Timer.GetElapsedTimeAsStr( 'Plugin' )
@@ -152,35 +140,6 @@
 								"WebTestGroups":self.Core.Config.Plugin.GetWebTestGroups(),
 								}
                         file.write( template.render( vars ) )
-=======
-                self.Core.CreateMissingDirs(save_dir)
-                with open(PluginReportPath, 'w') as file: # 'w' is important to overwrite the partial report, necesary for scanners
-                        Table = self.Render.CreateTable({ 'class' : 'report_intro' })
-                        Table.CreateRow(['Plugin', 'Start', 'End', 'Runtime', 'Output Files'], True)
-			Plugin['RunTime'] = self.Core.Timer.GetElapsedTimeAsStr('Plugin')
-			Plugin['End'] = self.Core.Timer.GetEndDateTimeAsStr('Plugin')
-                        Table.CreateRow([ Plugin['Type']+'/'+Plugin['File'], Plugin['Start'], Plugin['End'], Plugin['RunTime'], self.Core.Reporter.Render.DrawButtonLink('Browse', self.Core.GetPartialPath(save_dir)) ])
-                        PluginHeader = '<h4 id="h'+DivId+'"><u>'+Plugin['Title']+'</u> - <i>'+Plugin['Type'].replace('_', ' ').upper()+'</i>'
-                        PluginHeader += "&nbsp;" * 2 +self.DrawReviewButtons(DivId)+'</h4>'+Table.Render()
-                        # Generate unique id every time to detect if plugin report changed to highlight modified stuff without losing review data (i.e. same plugin id):
-                        PluginHeader += "<div id='token_"+DivId+"' style='display: none;'>"+self.Core.DB.DBHandler.GetNextHTMLID()+"</div>"
-                        NotesBox = self.Render.CreateTable({ 'class' : 'transaction_log' })
-                        NotesBox.CreateRow(['Notes'], True)
-                        # NOTE: autocomplete must be off because otherwise you see the text but is not saved in the review at all, which is counter-intuitive
-			NotesBox.CreateRow( [ '<div id="note_preview_'+DivId+'"></div><div style="float: right;"><a href="javascript:ToggleNotesBox(\'' + DivId + '\')">Edit</a></div><div id="notes_'+DivId+'" style="display: none;"><textarea id="note_text_'+DivId+'" autocomplete="off" rows=15 cols=150></textarea> </div>' ] )
-                       # NotesBox.CreateRow(['<textarea id="'+TextAreaId+'" autocomplete="off" onChange="SaveComments(\''+DivId+'\')" rows=15 cols=150></textarea><script type="text/javascript">CKEDITOR.replace( "'+TextAreaId+'" );</script>'])
-                       # Better with auto-save: NotesBox.CreateCustomRow('<tr><td align="right">'+self.Render.DrawButtonJSLink('<img src="images/floppy.png" />', "SaveComments('"+DivId+"')", { 'class' : 'icon' })+'</td></tr>')
-                        PluginHeader += "<div>"+NotesBox.Render()+"</div><hr />"
-                        #PluginHeader += "<div id='notes_"+DivId+"' style='display: none;'>"+NotesBox.Render()+"</div><hr />"
-                        #encoding1 = type(HTMLtext)
-                        #print encoding1
-                        #HTMLtext = HTMLtext.decode(encoding1).encode("utf-8")
-                        #encoding1 = type(PluginHeader)
-                        #PluginHeader = PluginHeader.decode(encoding1).encode("utf-8")
-                        file.write("\n"+PluginHeader+HTMLtext.decode('ascii','ignore').encode("utf8")+"\n")
-            	#log = logging.getLogger('register') 
-            	#log.info(str(os.getpid())+','+str(Plugin['RunTime'])+','+str(Plugin['End'])+','+str(Plugin['Start']))       
->>>>>>> c8a19f5e
 		#print "Plugin="+str(Plugin)
 		self.Core.DB.PluginRegister.Add( Plugin, PluginReportPath, self.Core.Config.GetTarget() )
                 #self.RegisterPartialReport(PluginReportPath) # Partial report saved ok, register partial report in register file for grouping later
@@ -280,13 +239,12 @@
 	def ReportFinish( self ): # Group all partial reports (whether done before or now) into the final report
 		Target = self.Core.Config.GetTarget()
 		NumPluginsForTarget = self.Core.DB.PluginRegister.NumPluginsForTarget( Target )
+		log = logging.getLogger('general')
 		if not NumPluginsForTarget > 0:
-			cprint( "No plugins completed for target, cannot generate report" )
+			log.info( "No plugins completed for target, cannot generate report" )
 			return None # Must abort here, before report is generated
-<<<<<<< HEAD
 		#ReportStart -- Wipe report
 		self.CounterList = []
-
 		if not self.Init:
 			self.CopyAccessoryFiles()
 			self.Init = True # The report is re-generated several times, this ensures images, stylesheets, etc are only copied once at the start
@@ -400,67 +358,6 @@
 
 
 			file.write( template.render( vars ) ) # Closing HTML Report
-			cprint( "Report written to: " + self.Core.Config.Get( 'HTML_DETAILED_REPORT_PATH' ) )
+			log.info( "Report written to: " + self.Core.Config.Get( 'HTML_DETAILED_REPORT_PATH' ) )
 			self.Core.DB.ReportRegister.Add( self.Core.Config.GetAsList( [ 'REVIEW_OFFSET', 'SUMMARY_HOST_IP', 'SUMMARY_PORT_NUMBER', 'HTML_DETAILED_REPORT_PATH', 'REPORT_TYPE' ] ) ) # Register report
-			self.Summary.ReportFinish() # Build summary report
-=======
-                self.ReportStart() # Wipe report
-                with open(self.Core.Config.Get('HTML_DETAILED_REPORT_PATH'), 'a') as file:
-		        file.write('<div id="GlobalReportButtonsTop" style="display:none;"></div>' + self.DrawReportSkeleton()) # Start OWASP Testing Guide Item List
-			AllPluginsTabIdList = []
-			AllPluginsDivIdList = []
-			AllCodes = []
-			for TestGroup in self.GetTestGroups(self.Core.Config.Get('REPORT_TYPE')):
-		                HeaderStr = TestGroup['TestGroupHeaderStr']
-				Tabs = self.Render.CreateTabs()
-				
-				for Match in  TestGroup['RegisteredPlugins']:
-					if Match['Code'] not in AllCodes:
-						AllCodes.append(Match['Code'])
-					#PluginType = Match['Type']
-					#DivId = self.GetPluginDivId(Match['Code'], PluginType)
-					DivId = self.GetPluginDivId(Match)
-					Tabs.AddDiv(DivId, Match['Label'], open(Match['Path']).read())
-					AllPluginsTabIdList.append(Tabs.GetTabIdForDiv(DivId))
-					AllPluginsDivIdList.append(DivId)
-				if Tabs.GetNumDivs() > 0:
-					Tabs.CreateCustomTab('Results:') # First create custom tab, without javascript
-					Tabs.CreateTabs() # Create the hide/show deal tabs
-					Tabs.CreateTabButtons() # Add handy tab navigation buttons to the right
-					HeaderStr += "&nbsp;" * 1 + ("&nbsp;" * 1).join(self.Render.DrawLinkPairs( [ [ self.DrawImageFromConfigPair( [ 'FIXED_ICON_EXPAND_REPORT', 'NAV_TOOLTIP_EXPAND_REPORT' ]), "ClickLinkById('expand_report')" ], [ self.DrawImageFromConfigPair( [ 'FIXED_ICON_CLOSE_REPORT', 'NAV_TOOLTIP_CLOSE_REPORT' ]), "ClickLinkById('collapse_report')" ] ], 'DrawButtonJSLink', { 'class' : 'icon' }))
-				#HeaderStr += "<br />"
-       				file.write(HeaderStr+Tabs.Render()+"</div>") # Save plugin reports in OWASP Guide order => 1 write per item = less memory-intensive
-			if len(AllPluginsTabIdList) == 0:
-				cprint("ERROR: No plugins found, cannot write report")
-				return None # No plugins found (should not happe)
-			UnhighlightReportPluginTabsJS = "SetClassNameToElems("+self.Render.DrawJSArrayFromList(AllPluginsTabIdList)+", '')"
-			PluginDivs = self.Render.DrawJSArrayFromList(AllPluginsDivIdList)
-			HideReportPluginDivsJS = UnhighlightReportPluginTabsJS+"; HideDivs("+PluginDivs+")"
-			ShowReportPluginDivsJS = UnhighlightReportPluginTabsJS+"; ShowDivs("+PluginDivs+")"
-			file.write("""</div>
-<br />
-<div id='GlobalReportButtonsBottom' style='display:none;'>"""+self.Render.DrawButtonJSLink('+', ShowReportPluginDivsJS, { 'id' : 'expand_report' })+"&nbsp;"+self.Render.DrawButtonJSLink('-', HideReportPluginDivsJS, { 'id' : 'collapse_report' })+"""</div>
-<script>
-var AllPlugins = """ + PluginDivs + """
-var AllCodes = """ + self.Render.DrawJSArrayFromList(AllCodes) + """
-var Offset = '""" + self.Core.Config.Get('REVIEW_OFFSET') + """'
-""" + self.DrawJSCounterList() + """
-var DetailedReport = true
-var PluginDelim = '""" + self.GetPluginDelim() + """'
-var ReportMode = false
-var REPORT_PREFIX = '""" + REPORT_PREFIX + """'
-</script>
-</body></html>""") # Closing HTML Report
-                        log = logging.getLogger('general')
-			log.info("Report written to: "+self.Core.Config.Get('HTML_DETAILED_REPORT_PATH'))
-			self.Core.DB.ReportRegister.Add(self.Core.Config.GetAsList( [ 'REVIEW_OFFSET', 'SUMMARY_HOST_IP', 'SUMMARY_PORT_NUMBER', 'HTML_DETAILED_REPORT_PATH', 'REPORT_TYPE' ] )) # Register report
-			self.Summary.ReportFinish() # Build summary report
-
-	def DrawJSCounterList(self):
-		return """var AllCounters = """+self.Render.DrawJSArrayFromList(self.CounterList)
-
-        def ReportWrite(self, html, text):
-                cprint(text) # Text displayed on console only, html saved in report
-                with open(self.Core.Config.Get('HTML_DETAILED_REPORT_PATH'), 'a') as file:
-                        file.write(html) # Closing HTML Report
->>>>>>> c8a19f5e
+			self.Summary.ReportFinish() # Build summary report