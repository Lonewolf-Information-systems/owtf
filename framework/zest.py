import subprocess
import os.path
from os import listdir
from os.path import isfile, join
from framework.dependency_management.dependency_resolver import BaseComponent
from framework.dependency_management.interfaces import ZestInterface
from framework.utils import FileOperations


class Zest(BaseComponent, ZestInterface):

    COMPONENT_NAME = "zest"

#basic initialization of Root,Output,Zest Directories from target config

    def __init__(self):
        self.register_in_service_locator()
        self.config = self.get_component("config")
        self.db_config = self.get_component("db_config")
        self.target = self.get_component("target")
        self.recordedTransactions = []  # keeps track of recorded transactions

    def init(self):
        self.StopRecorder()  # recorded should be stopped when OWTF starts

# Script creation from single transaction
    def TargetScriptFromSingleTransaction(self, transaction_id, script_name, target_id):
        target_config = self.GetTargetConfig(target_id)
        return self.GenerateZest(script_name, transaction_id, target_config, "False")

#script creation from multiple requests
    def TargetScriptFromMultipleTransactions(self, target_id, script_name, transactions):
        target_config = self.GetTargetConfig(target_id)
        zest_args = self.ConvertToZestArgs(transactions)
        return self.GenerateZest(script_name, zest_args, target_config, "False")

#script generation if file not already present
    def GenerateZest(self, Script, trans_arg, config, record):
        op_script = self.GetOutputFile(Script, config['ZEST_DIR'])
        db_settings = self.GetDBSettings()
        if not self.CheckifExists(op_script) or record == "True": # create a script only if its a record script or new target script
            subprocess.call(['sh', config['CREATE_SCRIPT_PATH'], config['ROOT_DIR'],
                                      op_script, trans_arg, db_settings['URL'],
                                      db_settings['USER_NAME'], db_settings['PASSWORD']])
            return True
        else:
            return False

    def CreateRecordScript(self):
        trans_arg = self.ConvertToZestArgs(self.recordedTransactions)
        record_config = self.GetRecordConfig()
        self.GenerateZest(self.GetRecordScript(), trans_arg, record_config, "True")

    def GetTargetConfig(self, target_id):
        target_config = {}
<<<<<<< HEAD
        self.target.SetTarget(target_id)
        target_config['ROOT_DIR'] = self.config.RootDir
        target_config['OUTPUT_DIR'] = os.path.join(target_config['ROOT_DIR'], self.target.PathConfig['URL_OUTPUT'])
        target_config['TARGET_DB'] = self.config.FrameworkConfigGet('TCONFIG_DB_PATH')
        target_config['ZEST_DIR'] = os.path.join(target_config['OUTPUT_DIR'], "zest")
        target_config['CREATE_SCRIPT_PATH'] = os.path.join(target_config['ROOT_DIR'], "zest", "zest_create.sh")
        target_config['RUNNER_SCRIPT_PATH'] = os.path.join(target_config['ROOT_DIR'], "zest","zest_runner.sh")
        target_config['HOST_AND_PORT'] = ((self.target.GetTargetConfigForID(target_id))['HOST_NAME'] 
                                              + ":" + (self.target.GetTargetConfigForID(target_id))['PORT_NUMBER'])
        FileOperations.create_missing_dirs(target_config['ZEST_DIR'])
=======
        self.Core.DB.Target.SetTarget(target_id)
        target_config['ROOT_DIR'] = self.Core.Config.RootDir
        target_config['OUTPUT_DIR'] = os.path.join(target_config['ROOT_DIR'], self.Core.DB.Target.PathConfig['url_output'])
        #target_config['TARGET_DB'] = self.Core.Config.FrameworkConfigGet('TCONFIG_DB_PATH')
        target_config['ZEST_DIR'] = os.path.join(target_config['OUTPUT_DIR'], "zest")
        target_config['CREATE_SCRIPT_PATH'] = os.path.join(target_config['ROOT_DIR'], "zest", "zest_create.sh")
        target_config['RUNNER_SCRIPT_PATH'] = os.path.join(target_config['ROOT_DIR'], "zest","zest_runner.sh")
        target_config['HOST_AND_PORT'] = ((self.Core.DB.Target.GetTargetConfigForID(target_id))['host_name'] 
                                              + ":" + (self.Core.DB.Target.GetTargetConfigForID(target_id))['port_number'])
        self.Core.CreateMissingDirs(target_config['ZEST_DIR'])
>>>>>>> 297e0f0d
        return target_config

    def GetRecordConfig(self):
        record_config = {}
<<<<<<< HEAD
        record_config['ROOT_DIR'] = self.config.RootDir
        record_config['OUTPUT_DIR'] = os.path.join(record_config['ROOT_DIR'], self.config.GetOutputDirForTargets())
        record_config['TARGET_DB'] = os.path.join(record_config['ROOT_DIR'], self.config.FrameworkConfigGetDBPath('TCONFIG_DB_PATH'))
=======
        record_config['ROOT_DIR'] = self.Core.Config.RootDir
       #record_config['OUTPUT_DIR'] = os.path.join(record_config['ROOT_DIR'], self.Core.Config.GetOutputDirForTargets())
       #record_config['TARGET_DB'] = os.path.join(record_config['ROOT_DIR'], self.Core.Config.FrameworkConfigGetDBPath('TCONFIG_DB_PATH'))
>>>>>>> 297e0f0d
        record_config['CREATE_SCRIPT_PATH'] = os.path.join(record_config['ROOT_DIR'], "zest", "zest_create.sh")
        record_config['RUNNER_SCRIPT_PATH'] = os.path.join(record_config['ROOT_DIR'], "zest", "zest_runner.sh")
        record_config['ZEST_DIR'] = os.path.join(record_config['ROOT_DIR'], self.config.FrameworkConfigGet("OUTPUT_PATH"), "misc", "recorded_scripts")
        FileOperations.create_missing_dirs(record_config['ZEST_DIR'])
        return record_config

    def CheckifExists(self, file_name):
        return True if (os.path.isfile(file_name)) else False

    def GetOutputFile(self, script, ZEST_DIR):
        return os.path.join(ZEST_DIR, script + ".zst")

    def GetAllTargetScripts(self, target_id):
        zestfiles = []
        target_config = self.GetTargetConfig(target_id)
        if os.path.exists(target_config['ZEST_DIR']):
            zestfiles = [f for f in listdir(target_config['ZEST_DIR']) if isfile(join(target_config['ZEST_DIR'], f))]
        else:
            os.makedirs(target_config['ZEST_DIR'])
        return zestfiles

    def GetAllScripts(self, target_id):
        zestfiles = self.GetAllTargetScripts(target_id)
        record_scripts = self.GetAllRecordScripts()
        return zestfiles, record_scripts

    def GetAllRecordScripts(self):
        recordfiles = []
        record_config = self.GetRecordConfig()
        if os.path.exists(record_config['ZEST_DIR']):
            recordfiles = [f for f in listdir(record_config['ZEST_DIR']) if isfile(join(record_config['ZEST_DIR'], f))]
        else:
            os.makedirs(record_config['ZEST_DIR'])
        return recordfiles

    def GetScriptContent(self, script):
        content = ""
        if os.path.isfile(script):
            with open(script, 'r') as content_file:
                content = content_file.read()
        return content

    def GetTargetScriptContent(self, target_id, scr):
        target_config = self.GetTargetConfig(target_id)
        result_script = os.path.join(target_config['ZEST_DIR'], scr)
        return self.GetScriptContent(result_script)

    def GetRecordScriptContent(self, scr):
        record_config = self.GetRecordConfig()
        result_script = os.path.join(record_config['ZEST_DIR'], scr)
        return self.GetScriptContent(result_script)

    def addtoRecordedTrans(self, trans_list):
        self.recordedTransactions.extend(trans_list)
        self.CreateRecordScript()

    def GetArgumentsfromRecordedTransactions(self):  # splits the list of tuples into two distinct lists
        return map(list, zip(*self.recordedTransactions))

    def StartRecorder(self, file_name):
        record_config = self.GetRecordConfig()
        zest_file = self.GetOutputFile(file_name, record_config['ZEST_DIR'])
        if not self.CheckifExists(zest_file):
            self.db_config.Update("ZEST_RECORDING", "True")
            self.UpadateRecordScript(file_name)
            return True
        else:
            return False

    def StopRecorder(self):
        self.db_config.Update("ZEST_RECORDING", "False")

    def UpadateRecordScript(self, record_script):  # saves name of record script in config db as web UI runs on different process and cant read value from here.
        self.db_config.Update("RECORD_SCRIPT", record_script)

    def GetRecordScript(self):
        return self.db_config.Get("RECORD_SCRIPT")

    def IsRecording(self):
        return True if (self.db_config.Get("ZEST_RECORDING") == "True") else False

    def ConvertToZestArgs(self, arguments):  # converts to string
        zest_args = ""
        for trans_id in arguments:  # creating argument string
            zest_args = zest_args + " " + str(trans_id)
        zest_args = zest_args[1:]
        return zest_args

    def RunRecordScript(self, script):
        record_config = self.GetRecordConfig()
        return self.RunZestScript(os.path.join(record_config['ZEST_DIR'], script), record_config)

    def RunZestScript(self, script, config):
        output = subprocess.check_output(['bash', config['RUNNER_SCRIPT_PATH'], "-script", script], stderr=subprocess.STDOUT)
        return output

    def RunTargetScript(self, target_id, script):
        target_config = self.GetTargetConfig(target_id)
        return self.RunZestScript(os.path.join(target_config['ZEST_DIR'], script), target_config)

    def GetDBSettings(self):
        settings = {}
        settings['URL'] = self.Core.DB._db_settings['DATABASE_IP'] + ":" + self.Core.DB._db_settings['DATABASE_PORT'] + "/" + self.Core.DB._db_settings['DATABASE_NAME']
        settings['USER_NAME'] = self.Core.DB._db_settings['DATABASE_USER']
        settings['PASSWORD'] = self.Core.DB._db_settings['DATABASE_PASS']
        return settings
<|MERGE_RESOLUTION|>--- conflicted
+++ resolved
@@ -53,42 +53,23 @@
 
     def GetTargetConfig(self, target_id):
         target_config = {}
-<<<<<<< HEAD
         self.target.SetTarget(target_id)
         target_config['ROOT_DIR'] = self.config.RootDir
         target_config['OUTPUT_DIR'] = os.path.join(target_config['ROOT_DIR'], self.target.PathConfig['URL_OUTPUT'])
-        target_config['TARGET_DB'] = self.config.FrameworkConfigGet('TCONFIG_DB_PATH')
+        #target_config['TARGET_DB'] = self.config.FrameworkConfigGet('TCONFIG_DB_PATH')
         target_config['ZEST_DIR'] = os.path.join(target_config['OUTPUT_DIR'], "zest")
         target_config['CREATE_SCRIPT_PATH'] = os.path.join(target_config['ROOT_DIR'], "zest", "zest_create.sh")
         target_config['RUNNER_SCRIPT_PATH'] = os.path.join(target_config['ROOT_DIR'], "zest","zest_runner.sh")
         target_config['HOST_AND_PORT'] = ((self.target.GetTargetConfigForID(target_id))['HOST_NAME'] 
                                               + ":" + (self.target.GetTargetConfigForID(target_id))['PORT_NUMBER'])
         FileOperations.create_missing_dirs(target_config['ZEST_DIR'])
-=======
-        self.Core.DB.Target.SetTarget(target_id)
-        target_config['ROOT_DIR'] = self.Core.Config.RootDir
-        target_config['OUTPUT_DIR'] = os.path.join(target_config['ROOT_DIR'], self.Core.DB.Target.PathConfig['url_output'])
-        #target_config['TARGET_DB'] = self.Core.Config.FrameworkConfigGet('TCONFIG_DB_PATH')
-        target_config['ZEST_DIR'] = os.path.join(target_config['OUTPUT_DIR'], "zest")
-        target_config['CREATE_SCRIPT_PATH'] = os.path.join(target_config['ROOT_DIR'], "zest", "zest_create.sh")
-        target_config['RUNNER_SCRIPT_PATH'] = os.path.join(target_config['ROOT_DIR'], "zest","zest_runner.sh")
-        target_config['HOST_AND_PORT'] = ((self.Core.DB.Target.GetTargetConfigForID(target_id))['host_name'] 
-                                              + ":" + (self.Core.DB.Target.GetTargetConfigForID(target_id))['port_number'])
-        self.Core.CreateMissingDirs(target_config['ZEST_DIR'])
->>>>>>> 297e0f0d
         return target_config
 
     def GetRecordConfig(self):
         record_config = {}
-<<<<<<< HEAD
         record_config['ROOT_DIR'] = self.config.RootDir
-        record_config['OUTPUT_DIR'] = os.path.join(record_config['ROOT_DIR'], self.config.GetOutputDirForTargets())
-        record_config['TARGET_DB'] = os.path.join(record_config['ROOT_DIR'], self.config.FrameworkConfigGetDBPath('TCONFIG_DB_PATH'))
-=======
-        record_config['ROOT_DIR'] = self.Core.Config.RootDir
-       #record_config['OUTPUT_DIR'] = os.path.join(record_config['ROOT_DIR'], self.Core.Config.GetOutputDirForTargets())
-       #record_config['TARGET_DB'] = os.path.join(record_config['ROOT_DIR'], self.Core.Config.FrameworkConfigGetDBPath('TCONFIG_DB_PATH'))
->>>>>>> 297e0f0d
+        #record_config['OUTPUT_DIR'] = os.path.join(record_config['ROOT_DIR'], self.config.GetOutputDirForTargets())
+        #record_config['TARGET_DB'] = os.path.join(record_config['ROOT_DIR'], self.config.FrameworkConfigGetDBPath('TCONFIG_DB_PATH'))
         record_config['CREATE_SCRIPT_PATH'] = os.path.join(record_config['ROOT_DIR'], "zest", "zest_create.sh")
         record_config['RUNNER_SCRIPT_PATH'] = os.path.join(record_config['ROOT_DIR'], "zest", "zest_runner.sh")
         record_config['ZEST_DIR'] = os.path.join(record_config['ROOT_DIR'], self.config.FrameworkConfigGet("OUTPUT_PATH"), "misc", "recorded_scripts")
