--- conflicted
+++ resolved
@@ -18,13 +18,7 @@
 # We donot use six directly, but there is an error while trying to install pyOpenSSL.
 # More details at https://github.com/owtf/owtf/issues/332
 six==1.10.0
-<<<<<<< HEAD
 selenium==3.4.3
 SQLAlchemy==1.1.11
 tornado==4.5.1
-=======
-selenium==3.3.1
-SQLAlchemy==1.1.6
-tornado==4.4.2
-hrt==0.1.0
->>>>>>> 84cdc083
+hrt==0.1.0