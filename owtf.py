--- conflicted
+++ resolved
@@ -489,24 +489,15 @@
     root_dir = os.path.dirname(os.path.abspath(sys.argv[0])) or '.'
     owtf_pid = os.getpid()
     if not "--update" in sys.argv[1:]:
-<<<<<<< HEAD
         ComponentInitialiser.initialisation_phase_1(owtf_pid, root_dir)
         args = process_options(core, sys.argv[1:])
         ComponentInitialiser.initialisation_phase_2(args)
 
         core = core.Init(root_dir, owtf_pid, args)  # Initialise Framework.
-        print(
+        logging.warn(
             "OWTF Version: %s, Release: %s " % (
                 ServiceLocator.get_component("config").FrameworkConfigGet('VERSION'),
-                ServiceLocator.get_component("config").FrameworkConfigGet('RELEASE')),
-            end='\n'*2
-=======
-        core = core.Init(root_dir, owtf_pid)  # Initialise Framework.
-        logging.warn(
-            "OWTF Version: %s, Release: %s " % (
-                core.Config.FrameworkConfigGet('VERSION'),
-                core.Config.FrameworkConfigGet('RELEASE'))
->>>>>>> 75c478a6
+                ServiceLocator.get_component("config").FrameworkConfigGet('RELEASE'))
             )
         run_owtf(core, args)
     else:
