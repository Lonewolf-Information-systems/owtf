"""
owtf is an OWASP+PTES-focused try to unite great tools and facilitate pen testing
Copyright (c) 2011, Abraham Aranguren <name.surname@gmail.com> Twitter: @7a_ http://7-a.org
All rights reserved.

Redistribution and use in source and binary forms, with or without
modification, are permitted provided that the following conditions are met:
    * Redistributions of source code must retain the above copyright
      notice, this list of conditions and the following disclaimer.
    * Redistributions in binary form must reproduce the above copyright
      notice, this list of conditions and the following disclaimer in the
      documentation and/or other materials provided with the distribution.
    * Neither the name of the copyright owner nor the
      names of its contributors may be used to endorse or promote products
      derived from this software without specific prior written permission.

THIS SOFTWARE IS PROVIDED BY THE COPYRIGHT HOLDERS AND CONTRIBUTORS "AS IS" AND
ANY EXPRESS OR IMPLIED WARRANTIES, INCLUDING, BUT NOT LIMITED TO, THE IMPLIED
WARRANTIES OF MERCHANTABILITY AND FITNESS FOR A PARTICULAR PURPOSE ARE
DISCLAIMED. IN NO EVENT SHALL THE COPYRIGHT OWNER OR CONTRIBUTORS BE LIABLE FOR ANY
DIRECT, INDIRECT, INCIDENTAL, SPECIAL, EXEMPLARY, OR CONSEQUENTIAL DAMAGES
(INCLUDING, BUT NOT LIMITED TO, PROCUREMENT OF SUBSTITUTE GOODS OR SERVICES;
LOSS OF USE, DATA, OR PROFITS; OR BUSINESS INTERRUPTION) HOWEVER CAUSED AND ON
ANY THEORY OF LIABILITY, WHETHER IN CONTRACT, STRICT LIABILITY, OR TORT
(INCLUDING NEGLIGENCE OR OTHERWISE) ARISING IN ANY WAY OUT OF THE USE OF THIS
SOFTWARE, EVEN IF ADVISED OF THE POSSIBILITY OF SUCH DAMAGE.

GREP Plugin for Testing for Web Application Fingerprint (OWASP-IG-004)
NOTE: GREP plugins do NOT send traffic to the target and only grep the HTTP Transaction Log
"""

import string, re
import cgi

DESCRIPTION = "Searches transaction DB for fingerprint traces"

def run(Core, PluginInfo):
	#Core.Config.Show()
<<<<<<< HEAD
	Content = Core.PluginHelper.ResearchFingerprintInlog()
=======
	Content = Core.PluginHelper.ResearchFingerprintInLog()
>>>>>>> 85f87705
	return Content
<|MERGE_RESOLUTION|>--- conflicted
+++ resolved
@@ -36,9 +36,6 @@
 
 def run(Core, PluginInfo):
 	#Core.Config.Show()
-<<<<<<< HEAD
+
 	Content = Core.PluginHelper.ResearchFingerprintInlog()
-=======
-	Content = Core.PluginHelper.ResearchFingerprintInLog()
->>>>>>> 85f87705
 	return Content
