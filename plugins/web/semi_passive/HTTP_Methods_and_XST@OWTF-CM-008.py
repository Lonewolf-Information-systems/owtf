--- conflicted
+++ resolved
@@ -1,5 +1,3 @@
-from framework.dependency_management.dependency_resolver import ServiceLocator
-
 """
 owtf is an OWASP+PTES-focused try to unite great tools and facilitate pen testing
 Copyright (c) 2011, Abraham Aranguren <name.surname@gmail.com> Twitter: @7a_ http://7-a.org
@@ -29,24 +27,12 @@
 
 SEMI-PASSIVE Plugin for Testing for HTTP Methods and XST (OWASP-CM-008)
 """
+from framework.dependency_management.dependency_resolver import ServiceLocator
 
 DESCRIPTION = "Normal request for HTTP methods analysis"
 
-<<<<<<< HEAD
-
 def run(PluginInfo):
-    # ServiceLocator.get_component("config").Show()
     plugin_helper = ServiceLocator.get_component("plugin_helper")
-    Content = plugin_helper.TransactionTableForURLList(True, ServiceLocator.get_component("target").GetAsList(
-        ['TARGET_URL', 'TOP_URL']), 'OPTIONS')
-    #print "Content="+Content
-    Content += plugin_helper.CommandDump('Test Command', 'Output', ServiceLocator.get_component("resource").GetResources('SemiPassiveHTTPMethods'), PluginInfo, [])  # No previous output
+    Content = plugin_helper.TransactionTableForURLList(True, Core.DB.Target.GetAsList(['target_url', 'top_url']), 'OPTIONS')
+    Content += plugin_helper.CommandDump('Test Command', 'Output', Core.DB.Resource.GetResources('SemiPassiveHTTPMethods'), PluginInfo, []) # No previous output
     return Content
-=======
-def run(Core, PluginInfo):
-	#Core.Config.Show()
-	Content = Core.PluginHelper.TransactionTableForURLList(True, Core.DB.Target.GetAsList(['target_url', 'top_url']), 'OPTIONS')
-	#print "Content="+Content
-	Content += Core.PluginHelper.CommandDump('Test Command', 'Output', Core.DB.Resource.GetResources('SemiPassiveHTTPMethods'), PluginInfo, []) # No previous output
-	return Content
->>>>>>> 297e0f0d
