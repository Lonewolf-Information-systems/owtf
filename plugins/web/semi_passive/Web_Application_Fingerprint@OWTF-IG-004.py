from framework.dependency_management.dependency_resolver import ServiceLocator

"""
owtf is an OWASP+PTES-focused try to unite great tools and facilitate pen testing
Copyright (c) 2011, Abraham Aranguren <name.surname@gmail.com> Twitter: @7a_ http://7-a.org
All rights reserved.

Redistribution and use in source and binary forms, with or without
modification, are permitted provided that the following conditions are met:
    * Redistributions of source code must retain the above copyright
      notice, this list of conditions and the following disclaimer.
    * Redistributions in binary form must reproduce the above copyright
      notice, this list of conditions and the following disclaimer in the
      documentation and/or other materials provided with the distribution.
    * Neither the name of the copyright owner nor the
      names of its contributors may be used to endorse or promote products
      derived from this software without specific prior written permission.

THIS SOFTWARE IS PROVIDED BY THE COPYRIGHT HOLDERS AND CONTRIBUTORS "AS IS" AND
ANY EXPRESS OR IMPLIED WARRANTIES, INCLUDING, BUT NOT LIMITED TO, THE IMPLIED
WARRANTIES OF MERCHANTABILITY AND FITNESS FOR A PARTICULAR PURPOSE ARE
DISCLAIMED. IN NO EVENT SHALL THE COPYRIGHT OWNER OR CONTRIBUTORS BE LIABLE FOR ANY
DIRECT, INDIRECT, INCIDENTAL, SPECIAL, EXEMPLARY, OR CONSEQUENTIAL DAMAGES
(INCLUDING, BUT NOT LIMITED TO, PROCUREMENT OF SUBSTITUTE GOODS OR SERVICES;
LOSS OF USE, DATA, OR PROFITS; OR BUSINESS INTERRUPTION) HOWEVER CAUSED AND ON
ANY THEORY OF LIABILITY, WHETHER IN CONTRACT, STRICT LIABILITY, OR TORT
(INCLUDING NEGLIGENCE OR OTHERWISE) ARISING IN ANY WAY OUT OF THE USE OF THIS
SOFTWARE, EVEN IF ADVISED OF THE POSSIBILITY OF SUCH DAMAGE.

SEMI-PASSIVE Plugin for Testing for Web Application Fingerprint (OWASP-IG-004)
"""

import string, re
import cgi

DESCRIPTION = "Normal requests to gather fingerprint info"

<<<<<<< HEAD

def run(PluginInfo):
    # ServiceLocator.get_component("config").Show()
    # True = Use Transaction Cache if possible: Visit the start URLs if not already visited
    plugin_helper = ServiceLocator.get_component("plugin_helper")
    TransactionTable = plugin_helper.TransactionTableForURLList(True,
                                                                ServiceLocator.get_component(
                                                                    "target").GetAsList(
                                                                    ['TARGET_URL',
                                                                     'TOP_URL']))
    Content = plugin_helper.ResearchFingerprintInlog() + TransactionTable
    Content += plugin_helper.CommandDump('Test Command', 'Output',
                                         ServiceLocator.get_component(
                                             "resource").GetResources(
                                             'SemiPassiveFingerPrint'), PluginInfo,
                                         Content)
    return Content
=======
def run(Core, PluginInfo):
	#Core.Config.Show()
	# True = Use Transaction Cache if possible: Visit the start URLs if not already visited
	TransactionTable = Core.PluginHelper.TransactionTableForURLList(True, Core.DB.Target.GetAsList(['target_url', 'top_url'])) 
	Content = Core.PluginHelper.ResearchFingerprintInlog() + TransactionTable
	Content += Core.PluginHelper.CommandDump('Test Command', 'Output', Core.DB.Resource.GetResources('SemiPassiveFingerPrint'), PluginInfo, Content)
	return Content
>>>>>>> 297e0f0d
<|MERGE_RESOLUTION|>--- conflicted
+++ resolved
@@ -35,30 +35,11 @@
 
 DESCRIPTION = "Normal requests to gather fingerprint info"
 
-<<<<<<< HEAD
-
 def run(PluginInfo):
-    # ServiceLocator.get_component("config").Show()
+    #Core.Config.Show()
     # True = Use Transaction Cache if possible: Visit the start URLs if not already visited
     plugin_helper = ServiceLocator.get_component("plugin_helper")
-    TransactionTable = plugin_helper.TransactionTableForURLList(True,
-                                                                ServiceLocator.get_component(
-                                                                    "target").GetAsList(
-                                                                    ['TARGET_URL',
-                                                                     'TOP_URL']))
+    TransactionTable = plugin_helper.TransactionTableForURLList(True, ServiceLocator.get_component("target").GetAsList(['target_url', 'top_url'])) 
     Content = plugin_helper.ResearchFingerprintInlog() + TransactionTable
-    Content += plugin_helper.CommandDump('Test Command', 'Output',
-                                         ServiceLocator.get_component(
-                                             "resource").GetResources(
-                                             'SemiPassiveFingerPrint'), PluginInfo,
-                                         Content)
+    Content += plugin_helper.CommandDump('Test Command', 'Output', ServiceLocator.get_component("resource").GetResources('SemiPassiveFingerPrint'), PluginInfo, Content)
     return Content
-=======
-def run(Core, PluginInfo):
-	#Core.Config.Show()
-	# True = Use Transaction Cache if possible: Visit the start URLs if not already visited
-	TransactionTable = Core.PluginHelper.TransactionTableForURLList(True, Core.DB.Target.GetAsList(['target_url', 'top_url'])) 
-	Content = Core.PluginHelper.ResearchFingerprintInlog() + TransactionTable
-	Content += Core.PluginHelper.CommandDump('Test Command', 'Output', Core.DB.Resource.GetResources('SemiPassiveFingerPrint'), PluginInfo, Content)
-	return Content
->>>>>>> 297e0f0d
